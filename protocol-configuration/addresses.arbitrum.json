[
  {
    "addr": "0x0000000000000000000000000000000000000000",
    "name": "ZERO_ADDRESS"
  },
  {
    "addr": "0x1a1075cef632624153176ccf19ae0175953cf010",
    "name": "TEAM_MULTISIG"
  },
  {
    "addr": "0xce96fe7eb7186e9f894de7703b4df8ea60e2dd77",
    "name": "ESWAK"
  },
  {
    "addr": "0xc44910cd8820c5a91bdc55079353f30ea638fbc1",
    "name": "ALFU"
  },
  {
    "addr": "0xd90e9181b20d8d1b5034d9f5737804da182039f6",
    "name": "KIRK"
  },
  {
    "addr": "0xaf88d065e77c8cc2239327c5edb3a432268e5831",
    "name": "ERC20_USDC"
  },
  {
    "addr": "0xfd086bc7cd5c481dcc9c85ebe478a1c0b69fcbb9",
    "name": "ERC20_USDT"
  },
  {
    "addr": "0x82af49447d8a07e3bd95bd0d56f35241523fbab1",
    "name": "ERC20_WETH"
  },
  {
    "addr": "0x2f2a2543b76a4166549f7aab2e75bef0aefc5b0f",
    "name": "ERC20_WBTC"
  },
  {
    "addr": "0xec70dcb4a1efa46b8f2d97c310c9c4790ba5ffa8",
    "name": "ERC20_RETH"
  },
  {
    "addr": "0x5979d7b546e38e414f7e9822514be443a4800529",
    "name": "ERC20_WSTETH"
  },
  {
    "addr": "0x1c27ad8a19ba026adabd615f6bc77158130cfbe4",
    "name": "ERC20_PT_WEETH_27JUN2024"
  },
  {
    "addr": "0xafd22f824d51fb7eed4778d303d4388ac644b026",
    "name": "ERC20_PT_RSETH_27JUN2024"
  },
  {
    "addr": "0x0c880f6761f1af8d9aa9c466984b80dab9a8c9e8",
    "name": "ERC20_PENDLE"
  },
  {
    "addr": "0x35751007a407ca6feffe80b3cb397736d2cf4dbe",
    "name": "ERC20_WEETH"
  },
  {
    "addr": "0x912ce59144191c1204e64559fe8253a0e49e6548",
    "name": "ERC20_ARB"
  },
  {
    "addr": "0x8909dc15e40173ff4699343b6eb8132c65e18ec6",
    "name": "UNISWAP_ROUTER"
  },
  {
    "addr": "0xca41f1eeb2394d78b335f3547b28ccb3a0e561bc",
    "name": "GATEWAY"
  },
  {
    "addr": "0x45c8fab07b64c78d03006591132ac51de82a4b22",
    "name": "CORE"
  },
  {
    "addr": "0xb8ae64f191f829fc00a4e923d460a8f2e0ba3978",
    "name": "ERC20_GUILD"
  },
  {
    "addr": "0xe38d06840c9e527b8d40309cccf4b05af0f888a5",
    "name": "ERC20_PREGUILD"
  },
  {
    "addr": "0x91806c9c67255064e5d0a333c23a6c469a8007a7",
    "name": "RLGM"
  },
  {
    "addr": "0xfb3a062236a7e08b572f17bc9ad2bbc2becb87b1",
    "name": "AUCTION_HOUSE_6H"
  },
  {
    "addr": "0x7ac2ab8143634419c5bc230a9f9955c3e29f64ef",
    "name": "AUCTION_HOUSE_12H"
  },
  {
    "addr": "0x3a595b9283b96a3aa5292f7c4c64e2fcabe7848b",
    "name": "AUCTION_HOUSE_24H"
  },
  {
    "addr": "0xd2d12e407675ec0e418bdb4dbceaa1b0c4ee6108",
    "name": "LENDING_TERM_V1"
  },
  {
    "addr": "0xfc462354dc9cac684516b49f002ae769514bbe63",
    "name": "LENDING_TERM_FACTORY"
  },
  {
    "addr": "0x5a2568b31532d9b6db228570f75b4c83f2201951",
    "name": "DAO_GOVERNOR_GUILD"
  },
  {
    "addr": "0x4400cbe9f27f7bef2c8240a5f81a75be107d5b31",
    "name": "DAO_TIMELOCK"
  },
  {
    "addr": "0x79475a4871bd4e8b8c6caae4228d98ef93622f28",
    "name": "DAO_VETO_GUILD"
  },
  {
    "addr": "0x3424f7560562468fd4f7cd268df7998090b4ab21",
    "name": "ONBOARD_GOVERNOR_GUILD"
  },
  {
    "addr": "0x0d2550d208a71805d667fb69b3aeddfd89cec48b",
    "name": "ONBOARD_TIMELOCK"
  },
  {
    "addr": "0x5447d9a5f03773bd2db67319f50103d44e31dd84",
    "name": "ONBOARD_VETO_GUILD"
  },
  {
    "addr": "0x24f663c69cd4b263cf5685a49013ff5f1c898d24",
    "name": "OFFBOARD_GOVERNOR_GUILD"
  },
  {
    "addr": "0xe910b8f7b8f27d95a97e9d204c36d3fa3fce80bd",
    "name": "999999999_PROFIT_MANAGER"
  },
  {
    "addr": "0xcfc43e1251bd7fd2f37766c083948497b7871aeb",
    "name": "999999999_CREDIT"
  },
  {
    "addr": "0x72ce1a88146ddaba60926d9558e94f59c7cdb73c",
    "name": "999999999_RLCM"
  },
  {
    "addr": "0xdacfde419629be343449a1ac23b29033c41f9222",
    "name": "999999999_SGM"
  },
  {
    "addr": "0x47fa48413508b979ca72fe638011ecf0556429be",
    "name": "999999999_PSM"
  },
  {
    "addr": "0xaf88d065e77c8cc2239327c5edb3a432268e5831",
    "name": "999999999_PEG_TOKEN"
  },
  {
    "addr": "0x75b984d8ad22007923b03b5d40daa1917ef35313",
    "name": "999999999_DAO_VETO_CREDIT"
  },
  {
    "addr": "0xa38b68b8ceb270605ac0daff29b1b48c03a9c56b",
    "name": "999999999_ONBOARD_VETO_CREDIT"
  },
  {
    "addr": "0xaf345160781ec7a6a971822758cb626198050b6e",
    "name": "999999999_TERM_WETH_100_08%"
  },
  {
    "addr": "0xba7eb8a1ed4d24e56bc41dd248a465025ce6b096",
    "name": "999999999_TERM_WETH_100_12%"
  },
  {
    "addr": "0x9c0a86feb62f83b41f5781c1077194713ed1d0a8",
    "name": "999999999_TERM_WETH_100_16%"
  },
  {
    "addr": "0xbb34b1939921f89cfd05dd3bbf90e9d7b07bdb38",
    "name": "999999999_TERM_WETH_100_20%"
  },
  {
    "addr": "0x88174cfb86e0ab1c4a460583314adbf073cda7cf",
    "name": "999999999_TERM_WETH_150_08%"
  },
  {
    "addr": "0x4e6687e90c9bacac9c0303b3a67147e0531bff2e",
    "name": "999999999_TERM_WETH_150_12%"
  },
  {
    "addr": "0x7cebb556b0913ba06d2bedfef3bc471c6175d586",
    "name": "999999999_TERM_WETH_150_16%"
  },
  {
    "addr": "0x49b245078256a90738cc3b765b389a76982e69cd",
    "name": "999999999_TERM_WETH_150_20%"
  },
  {
    "addr": "0x7bacae0bb37737e57fb3fe3facafd8214095d92b",
    "name": "999999998_PROFIT_MANAGER"
  },
  {
    "addr": "0xce805022e35fd808139d7e541f10d6e83420d84b",
    "name": "999999998_CREDIT"
  },
  {
    "addr": "0xd93dc512ecd0b3b17569b4ad203e4aa77fbc2495",
    "name": "999999998_RLCM"
  },
  {
    "addr": "0xc4c47d18fb3aba635b7805e4bf35d89ae7911050",
    "name": "999999998_SGM"
  },
  {
    "addr": "0x81869fcbf98ab8982b5c30529a2e7c3c24f7554e",
    "name": "999999998_PSM"
  },
  {
    "addr": "0x82af49447d8a07e3bd95bd0d56f35241523fbab1",
    "name": "999999998_PEG_TOKEN"
  },
  {
    "addr": "0x7ed904d3be134b3c44dcba0901a51c4ecdb364b1",
    "name": "999999998_DAO_VETO_CREDIT"
  },
  {
    "addr": "0x410bc78b149a3cdbf9d9739b161f75afbc9e88ba",
    "name": "999999998_ONBOARD_VETO_CREDIT"
  },
  {
    "addr": "0x2c40ec3bf8cdd5cf4937b8e9bd65f7a473e3537a",
    "name": "999999998_TERM_USDC_0.000150_03%"
  },
  {
    "addr": "0xe90403fbb41a08887af6b162bbf379634811d645",
    "name": "999999998_TERM_USDC_0.000150_04%"
  },
  {
    "addr": "0x9b866f15477ceb0bcde2dcb64c7f58491b5d6268",
    "name": "999999998_TERM_USDC_0.000150_05%"
  },
  {
    "addr": "0x7e59a1b483a7c90f50086ab6b702ebeefa04b866",
    "name": "999999998_TERM_USDC_0.000175_03%"
  },
  {
    "addr": "0xc3c896ae8a0ec77808da5b2049b470b4716385f0",
    "name": "999999998_TERM_USDC_0.000175_04%"
  },
  {
    "addr": "0x8ef6fff880e5e0f7b0b58dcc4e1bb4e5e412c3fa",
    "name": "999999998_TERM_USDC_0.000175_05%"
  },
  {
    "addr": "0x47c213b223f0bf45576560e7dc6e9b609d95db09",
    "name": "999999998_TERM_USDC_0.000200_03%"
  },
  {
    "addr": "0x58b797406d08fc3a86648c611a24a61dabe45fb3",
    "name": "999999998_TERM_USDC_0.000200_04%"
  },
  {
    "addr": "0x89b920d12e77175a146e2b560493c0076b793384",
    "name": "999999998_TERM_USDC_0.000200_05%"
  },
  {
    "addr": "0xed81318b543c1b32c5853b20e0cbdb8a5f2bc3e9",
    "name": "999999998_TERM_ERC20_PT_WEETH_27JUN2024_0.7_20%"
  },
  {
    "addr": "0x281b9afbb619e7f4d6ed74a676367f19d05029cd",
    "name": "999999998_TERM_ERC20_PT_RSETH_27JUN2024_0.7_20%"
  },
  {
    "addr": "0x9722bec2524b4b4e37df3acd24f1431f66c62706",
    "name": "1_PROFIT_MANAGER"
  },
  {
    "addr": "0xd5fd8456aa96aaa07c23605e9a8d2ce5f737f145",
    "name": "1_CREDIT"
  },
  {
    "addr": "0x8b88a4b6d3759ea9013e9dca92026e29a5b63d70",
    "name": "1_RLCM"
  },
  {
    "addr": "0xb94aaae7472a694dd959c8497b2f09730391dc52",
    "name": "1_SGM"
  },
  {
    "addr": "0xc273c03d7f28f570c6765be50322bc06bdd4bfab",
    "name": "1_PSM"
  },
  {
    "addr": "0xaf88d065e77c8cc2239327c5edb3a432268e5831",
    "name": "1_PEG_TOKEN"
  },
  {
    "addr": "0xaf12c360253d15514929ec4ce62c570a9c76bad9",
    "name": "1_DAO_VETO_CREDIT"
  },
  {
    "addr": "0xa9e0613244d86c25287bfefe7e8c219aa91d2a7a",
    "name": "1_ONBOARD_VETO_CREDIT"
  },
  {
    "addr": "0x0f474bc3deebdab1b8335071f26240520f7ad372",
    "name": "1_TERM_ARB_0.25_08%"
  },
  {
    "addr": "0x549f00c4527c793d94c636cf4b8140e429fd5899",
    "name": "1_TERM_ARB_0.25_10%"
  },
  {
    "addr": "0x62f41202bd0b51d7842b6dcd1fb3ec41d3f15c7c",
    "name": "1_TERM_ARB_0.25_12%"
  },
  {
    "addr": "0x4f0445c9b371ee220c53184a7b6631b2e11e69dd",
    "name": "1_TERM_ARB_0.25_14%"
  },
  {
    "addr": "0x0c42975d4cbcebe1f8d5687ec9f93f8f28e3547c",
    "name": "1_TERM_ARB_0.25_16%"
  },
  {
    "addr": "0x2ef2ce8c97bc72f1adf779f8595f335e3be8bf18",
    "name": "1_TERM_ARB_0.25_18%"
  },
  {
    "addr": "0x795a9cacca9eac42eca0b2dc644fa17ef87036da",
    "name": "1_TERM_ARB_0.25_20%"
  },
  {
    "addr": "0xe13b68e3f3fc793542b341a89319bc9b1e56f946",
    "name": "1_TERM_ARB_0.50_08%"
  },
  {
    "addr": "0x5abadd0f72a66089e359c3915dd65c3ab9e818d1",
    "name": "1_TERM_ARB_0.50_10%"
  },
  {
    "addr": "0x313ef4cfac3a698ed985ab09f6d2531d77fab6cb",
    "name": "1_TERM_ARB_0.50_12%"
  },
  {
    "addr": "0xaa73dca19918989b613f51f173677cd996a4b28b",
    "name": "1_TERM_ARB_0.50_14%"
  },
  {
    "addr": "0x7e72bd64d9f36b0680cc5a12043fd1ff01245d5b",
    "name": "1_TERM_ARB_0.50_16%"
  },
  {
    "addr": "0xb0cd558da563aa0c3af60857952c782c6797e78d",
    "name": "1_TERM_ARB_0.50_18%"
  },
  {
    "addr": "0xc449dcad0bba0963e2672d486de7c2f3edfc1307",
    "name": "1_TERM_ARB_0.50_20%"
  },
  {
    "addr": "0x0f17f0573721e1333941202c074e230751b5f2cb",
    "name": "1_TERM_ARB_0.75_08%"
  },
  {
    "addr": "0x94e5a189a07ddaedb28d62f16eb81866ac3f568d",
    "name": "1_TERM_ARB_0.75_10%"
  },
  {
    "addr": "0xf807da7ce4f5d07ad6d5461905864a3baa9ea05a",
    "name": "1_TERM_ARB_0.75_12%"
  },
  {
    "addr": "0x2356d296b741496aa9a250ff29bed9d62275e82a",
    "name": "1_TERM_ARB_0.75_14%"
  },
  {
    "addr": "0x3dc32052750bb8d84ccb9e6ef12adcbd391b529d",
    "name": "1_TERM_ARB_0.75_16%"
  },
  {
    "addr": "0x5d543240a8415b932133ef168f853f3920815135",
    "name": "1_TERM_ARB_0.75_18%"
  },
  {
    "addr": "0xc39d0eeeae40db32319e400638d3f88428e21ac6",
    "name": "1_TERM_ARB_0.75_20%"
  },
  {
    "addr": "0x9644f023cf855a3006d895ed1aa065b968ecd574",
    "name": "1_TERM_WETH_500_08%"
  },
  {
    "addr": "0xe70d42f44b332ff5d16d3efecb94876bcf35413c",
    "name": "1_TERM_WETH_500_10%"
  },
  {
    "addr": "0x72ec6aa23341671521dada2229b26da4c5f25b06",
    "name": "1_TERM_WETH_500_12%"
  },
  {
    "addr": "0xc770e0c206b1233612fcf4540641d5bd2851cdb9",
    "name": "1_TERM_WETH_500_14%"
  },
  {
    "addr": "0x77681862209aebfae66ab0048e17182cf34fc8ba",
    "name": "1_TERM_WETH_500_16%"
  },
  {
    "addr": "0xef91baee27325d3dfeccf7cd67bb46a4c5becf9a",
    "name": "1_TERM_WETH_500_18%"
  },
  {
    "addr": "0xfb69deaa81d3736477e9c18889c3aad4354bc6ce",
    "name": "1_TERM_WETH_500_20%"
  },
  {
    "addr": "0xa512bffc26b51c9aa008fb6edcfdca4f0bb1304f",
    "name": "1_TERM_WETH_750_08%"
  },
  {
    "addr": "0xaf8f56d9584cae8521230513ad125d33214602af",
    "name": "1_TERM_WETH_750_10%"
  },
  {
    "addr": "0xa91d7c28e5b5f86f3dc4bd54eedcee356405b709",
    "name": "1_TERM_WETH_750_12%"
  },
  {
    "addr": "0xf1ef3466b158a8bf6f3662ad61d3aa3cb9938366",
    "name": "1_TERM_WETH_750_14%"
  },
  {
    "addr": "0x8c863cce04b9ceb8536fe6b6c1c582a80d2cce82",
    "name": "1_TERM_WETH_750_16%"
  },
  {
    "addr": "0xc08665990775626fab10842da754770521b2b8d3",
    "name": "1_TERM_WETH_750_18%"
  },
  {
    "addr": "0xca3427ea195cdc6352c9ac52114e1537217ad728",
    "name": "1_TERM_WETH_750_20%"
  },
  {
    "addr": "0x2a41a42596cf6a49934cbed06d6b323e075169ec",
    "name": "1_TERM_WETH_1000_08%"
  },
  {
    "addr": "0xeb19fa13de7830f1f8dedc8b8c294645cac8f1c5",
    "name": "1_TERM_WETH_1000_10%"
  },
  {
    "addr": "0xf28ccc7be020561a848a61601e61d614290fe440",
    "name": "1_TERM_WETH_1000_12%"
  },
  {
    "addr": "0xc93133e18519acda7ff995b99cdfd5eea8c56eb1",
    "name": "1_TERM_WETH_1000_14%"
  },
  {
    "addr": "0x88f535c9b947acaf4a533bbc92835a60424c2c0f",
    "name": "1_TERM_WETH_1000_16%"
  },
  {
    "addr": "0x1a25c791ed085e1eb1d2d61224a7a6318e11cbf8",
    "name": "1_TERM_WETH_1000_18%"
  },
  {
    "addr": "0x2264807c5068eab38887f750b39a26535ff2148d",
    "name": "1_TERM_WETH_1000_20%"
  },
  {
    "addr": "0x456f63ceffcf9c571ab3efa1a66d8f8718a8f0ad",
    "name": "1_TERM_WETH_1500_08%"
  },
  {
    "addr": "0x11f9b9a008fe31076a753deed60f6fcb2bd549c4",
    "name": "1_TERM_WETH_1500_10%"
  },
  {
    "addr": "0x07407f0ee2347fcbee19bce4eb148f54617f78cf",
    "name": "1_TERM_WETH_1500_12%"
  },
  {
    "addr": "0x01feb7478519a979cbafc7e554f3e6f0c80cf414",
    "name": "1_TERM_WETH_1500_14%"
  },
  {
    "addr": "0x14f7ddd7ccb5771acd190f6f0bb9f32e168916a0",
    "name": "1_TERM_WETH_1500_16%"
  },
  {
    "addr": "0x07c018f531b5f94fb98ccca7c1552348cf997774",
    "name": "1_TERM_WETH_1500_18%"
  },
  {
    "addr": "0x108b3bb0cd5b5b16785688a50e37961ac861e3c6",
    "name": "1_TERM_WETH_1500_20%"
  },
  {
    "addr": "0x38bd3f31958ea950af41a5af41ec3565c585b640",
    "name": "1_TERM_WETH_2000_08%"
  },
  {
    "addr": "0xff13345ed8aeed7f4ebd10131282fc1c47a710f5",
    "name": "1_TERM_WETH_2000_10%"
  },
  {
    "addr": "0x4b7a7f5adbed5a05303d324a69b2127e9133773c",
    "name": "1_TERM_WETH_2000_12%"
  },
  {
    "addr": "0xcfb5d5cd613674ec2b68057d410141894a5d9015",
    "name": "1_TERM_WETH_2000_14%"
  },
  {
    "addr": "0xf0d79e2f553b308ab2664880f5c16c0aee211834",
    "name": "1_TERM_WETH_2000_16%"
  },
  {
    "addr": "0x8ce4c83c4d5204c7a312ba03c6dfb482213b1bbc",
    "name": "1_TERM_WETH_2000_18%"
  },
  {
    "addr": "0x90d86a539df32e88eeb4cd2489c0d2180749f559",
    "name": "1_TERM_WETH_2000_20%"
  },
  {
    "addr": "0xf6bcecf66ae9e248c6099276741bca588bfd19db",
    "name": "1_TERM_WETH_2500_08%"
  },
  {
    "addr": "0xfa5154e2233ce70a59f192c881fc6719485f0795",
    "name": "1_TERM_WETH_2500_10%"
  },
  {
    "addr": "0xfa7fb72b26fe7566497b1a3d161e28ab6c7776b7",
    "name": "1_TERM_WETH_2500_12%"
  },
  {
    "addr": "0x18f112500ec4e392db5bb62f6008c0368c990c9b",
    "name": "1_TERM_WETH_2500_14%"
  },
  {
    "addr": "0x13a5abcd8acc516062cd22222d9af84455ffa4ac",
    "name": "1_TERM_WETH_2500_16%"
  },
  {
    "addr": "0x30b72b89d1f6cc0e6fe79c89c28b83d5146d4ae6",
    "name": "1_TERM_WETH_2500_18%"
  },
  {
    "addr": "0x59ba97ad5dcb1d3d674646d1a81c02b3315e3acb",
    "name": "1_TERM_WETH_2500_20%"
  },
  {
    "addr": "0xf0d8af1d1822935b16b67589588171b7b5948d8f",
    "name": "1_TERM_WBTC_20000_08%"
  },
  {
    "addr": "0xee0cd1c2f35e5069ed9226af3b5b287d5f03ec17",
    "name": "1_TERM_WBTC_20000_10%"
  },
  {
    "addr": "0xc58290aef112c6e4453863ffffd4c2c6a0441ed3",
    "name": "1_TERM_WBTC_20000_12%"
  },
  {
    "addr": "0xbe5c20a60b4c83f8eead1fc01feec42790392758",
    "name": "1_TERM_WBTC_20000_14%"
  },
  {
    "addr": "0x3853bd2fb09a5f3697d202dcbaa45aa77207c274",
    "name": "1_TERM_WBTC_20000_16%"
  },
  {
    "addr": "0x5abac9dd1dd065b93ba3f50b7f4dde3657b3c1ac",
    "name": "1_TERM_WBTC_20000_18%"
  },
  {
    "addr": "0x5d25d2d50b62659701cfe9509ef19971204c3bc1",
    "name": "1_TERM_WBTC_20000_20%"
  },
  {
    "addr": "0x5b8894eca05a5fc71a4f4ee18f1b6cc35c7c5cfa",
    "name": "1_TERM_WBTC_25000_08%"
  },
  {
    "addr": "0xd6a42f9e8b9229897d030dcb8167ff14a973873c",
    "name": "1_TERM_WBTC_25000_10%"
  },
  {
    "addr": "0x77bf1b725e9a140e6bb50e4293529349e99432ca",
    "name": "1_TERM_WBTC_25000_12%"
  },
  {
    "addr": "0x1ca7d17530118ed2da0b73942e444033bd2be55b",
    "name": "1_TERM_WBTC_25000_14%"
  },
  {
    "addr": "0xce27be01873dcdc20dfc1d759a5c748166396a66",
    "name": "1_TERM_WBTC_25000_16%"
  },
  {
    "addr": "0xc43ed92ced52b17831af309769e2c4ee0a30df52",
    "name": "1_TERM_WBTC_25000_18%"
  },
  {
    "addr": "0x7709fc338bab11f07a1cb0da2ac5e2b999d7e853",
    "name": "1_TERM_WBTC_25000_20%"
  },
  {
    "addr": "0xfe4535450c47c02132e623b841bfdad98810f495",
    "name": "1_TERM_WBTC_30000_08%"
  },
  {
    "addr": "0x8008b048ec5a6e180eabe07647ef8805f3f7db71",
    "name": "1_TERM_WBTC_30000_10%"
  },
  {
    "addr": "0x7263ec25939b0f748273341b741c0f461c1b02d3",
    "name": "1_TERM_WBTC_30000_12%"
  },
  {
    "addr": "0x2603ba381422115f61e234df367a57849dcf96ac",
    "name": "1_TERM_WBTC_30000_14%"
  },
  {
    "addr": "0xed0c60347e01643df77c0625b5fa8bdb25acdc1c",
    "name": "1_TERM_WBTC_30000_16%"
  },
  {
    "addr": "0x3a26fab3afe6b3eb21e6ba131d00cfbb8b9f589a",
    "name": "1_TERM_WBTC_30000_18%"
  },
  {
    "addr": "0xa36308f13028c4029b7f7721ae81e94862509a95",
    "name": "1_TERM_WBTC_30000_20%"
  },
  {
    "addr": "0x1134cb3d7e67cd90a4b52db0239ef048da0c1cc5",
    "name": "1_TERM_WBTC_35000_08%"
  },
  {
    "addr": "0x114389022af950e852d20319d3a0d2ca69b4e1d2",
    "name": "1_TERM_WBTC_35000_10%"
  },
  {
    "addr": "0x19021b1c6f4cd62c980d3fa326cd230403c6fb77",
    "name": "1_TERM_WBTC_35000_12%"
  },
  {
    "addr": "0xbac44f75e52285784150a54c39043d8a2d069663",
    "name": "1_TERM_WBTC_35000_14%"
  },
  {
    "addr": "0x832a6def92ec535adfb46ef2457d235d4a1aa862",
    "name": "1_TERM_WBTC_35000_16%"
  },
  {
    "addr": "0x7a05e99126b945a90ea253114d01f1b3988fd281",
    "name": "1_TERM_WBTC_35000_18%"
  },
  {
    "addr": "0x74ae6aefde95c23cacf9b2b46f74b24ae353e75c",
    "name": "1_TERM_WBTC_35000_20%"
  },
  {
    "addr": "0x41c0e76db016bda1860f555e02d6deddd7638a90",
    "name": "1_TERM_WBTC_45000_08%"
  },
  {
    "addr": "0xe257589a63847cf9bf4761863119952438a9e485",
    "name": "1_TERM_WBTC_45000_10%"
  },
  {
    "addr": "0xb484efdf79dce636f0b0a61e8234e621a89c9748",
    "name": "1_TERM_WBTC_45000_12%"
  },
  {
    "addr": "0x093c404432b089acd1892a4b348a7ae6ae946756",
    "name": "1_TERM_WBTC_45000_14%"
  },
  {
    "addr": "0x076769fc80294fea7e834fa0a6586a9d092d976e",
    "name": "1_TERM_WBTC_45000_16%"
  },
  {
    "addr": "0x6ee7ddcad55fe7a1b0338a51aee1c583f2054692",
    "name": "1_TERM_WBTC_45000_18%"
  },
  {
    "addr": "0x5138efbec6554fa12ed6d8f472471d96242eed9b",
    "name": "1_TERM_WBTC_45000_20%"
  },
  {
    "addr": "0xfcec53014e469c35b0fb38fcc9782dee83b082d1",
    "name": "1_TERM_RETH_500_08%"
  },
  {
    "addr": "0x3f60564d5d76f8b18bf8f1ad57dd66785123238e",
    "name": "1_TERM_RETH_500_10%"
  },
  {
    "addr": "0x1ea4cdf004ec940c86a12af72f5cd86612934cf3",
    "name": "1_TERM_RETH_500_12%"
  },
  {
    "addr": "0x66f789b62549895bfd01e2d5c51dbc425946e693",
    "name": "1_TERM_RETH_500_14%"
  },
  {
    "addr": "0x8634cab2d6654a176cac6606be1cdb32c67a3dc4",
    "name": "1_TERM_RETH_500_16%"
  },
  {
    "addr": "0xabd1bc86376a08d0f0ec8c4c20071a66adabb418",
    "name": "1_TERM_RETH_500_18%"
  },
  {
    "addr": "0x4877ef2a89605fd8c11954ceb3f9febdb9e88033",
    "name": "1_TERM_RETH_500_20%"
  },
  {
    "addr": "0x75c94c8b39bab925a3f4d20be81537ddf844d6d1",
    "name": "1_TERM_RETH_750_08%"
  },
  {
    "addr": "0x63eac2607ca35719083aa65f94d43ac1ae8269ad",
    "name": "1_TERM_RETH_750_10%"
  },
  {
    "addr": "0x7acabdc7ddf36e37a3c199c081a383d6ec65a427",
    "name": "1_TERM_RETH_750_12%"
  },
  {
    "addr": "0xd091f700d99c93f159a01d2716fc669f6294504e",
    "name": "1_TERM_RETH_750_14%"
  },
  {
    "addr": "0x212285e7e152aed3420db5e6c1105822e32b872c",
    "name": "1_TERM_RETH_750_16%"
  },
  {
    "addr": "0x647e88d4da2541336b83194ac1321e96b2c2e86a",
    "name": "1_TERM_RETH_750_18%"
  },
  {
    "addr": "0x55dc609a38c4babb1a9744de95cbc77ce648ff5a",
    "name": "1_TERM_RETH_750_20%"
  },
  {
    "addr": "0xa3b9bffa0ab6bc9ee78207bbbbb79381c0d491cc",
    "name": "1_TERM_RETH_1000_08%"
  },
  {
    "addr": "0xa81815eddd6e2868292d0c19e001ba9a94f40be8",
    "name": "1_TERM_RETH_1000_10%"
  },
  {
    "addr": "0x8968e69f267f172112c48db5cf2767a397a8fa78",
    "name": "1_TERM_RETH_1000_12%"
  },
  {
    "addr": "0x848f5d86487d020eb43564fe26db5e17904f73bc",
    "name": "1_TERM_RETH_1000_14%"
  },
  {
    "addr": "0x9d6db74ac065e34de3b8b2ce5ab79c8f4db25800",
    "name": "1_TERM_RETH_1000_16%"
  },
  {
    "addr": "0xeebe3af5f1ec9cf659fe1c1c4ba41e0768b26e9c",
    "name": "1_TERM_RETH_1000_18%"
  },
  {
    "addr": "0xd21a297577841cfbd2c7cb7ece4851c6b26a12f4",
    "name": "1_TERM_RETH_1000_20%"
  },
  {
    "addr": "0xebb572cc4b8135dab7a57c863ed1eef90f708579",
    "name": "1_TERM_RETH_1500_08%"
  },
  {
    "addr": "0xbcd74388d49dd3042d9c083353106b1c6dc8cb12",
    "name": "1_TERM_RETH_1500_10%"
  },
  {
    "addr": "0x979b0e30d43dc306a5dc12f6fe84990be4c88249",
    "name": "1_TERM_RETH_1500_12%"
  },
  {
    "addr": "0x339117afb7ef7bfa36003463e61643b93b6e8d87",
    "name": "1_TERM_RETH_1500_14%"
  },
  {
    "addr": "0x6f4ffe2004afb87239aa35e076e3635d484384a8",
    "name": "1_TERM_RETH_1500_16%"
  },
  {
    "addr": "0x4f2a37d2f49897de39cb6f843a9f9be45507ddea",
    "name": "1_TERM_RETH_1500_18%"
  },
  {
    "addr": "0x74e01b7b08c1c0a79978caa12571f61425766923",
    "name": "1_TERM_RETH_1500_20%"
  },
  {
    "addr": "0x67cf8c209960cbc5428377afbb1f4fae929655aa",
    "name": "1_TERM_RETH_2000_08%"
  },
  {
    "addr": "0x74d92e7423138c5cdf2b55ed52f0d6ecfe889d56",
    "name": "1_TERM_RETH_2000_10%"
  },
  {
    "addr": "0x45af5795bbdf7752c7ee729274ee699ed1ae4942",
    "name": "1_TERM_RETH_2000_12%"
  },
  {
    "addr": "0x4fcfd08996b047f299abc253c872c0bcb748b36b",
    "name": "1_TERM_RETH_2000_14%"
  },
  {
    "addr": "0xa64233dce86f6a14c2c48ef3a185edc2fb085d58",
    "name": "1_TERM_RETH_2000_16%"
  },
  {
    "addr": "0xd1b159ee5f51673b0d3c2eafb5d189d7ee604911",
    "name": "1_TERM_RETH_2000_18%"
  },
  {
    "addr": "0x7b84438cd2977b8b090c39d62992bfd44234425b",
    "name": "1_TERM_RETH_2000_20%"
  },
  {
    "addr": "0x421005c76a9ab7cf92b9cae25baa25f4f1fae4ec",
    "name": "1_TERM_RETH_2500_08%"
  },
  {
    "addr": "0x8eb3cf18131afd404bea46fa457507f9418fe08b",
    "name": "1_TERM_RETH_2500_10%"
  },
  {
    "addr": "0xdf59dbfaa9751f10e808b694c830111a20254082",
    "name": "1_TERM_RETH_2500_12%"
  },
  {
    "addr": "0xe7d2e6427c3f2796758527a8627e40dc1e00f2b8",
    "name": "1_TERM_RETH_2500_14%"
  },
  {
    "addr": "0x9bc4f5e6683dcfbc79021f9486b8b006df2a515c",
    "name": "1_TERM_RETH_2500_16%"
  },
  {
    "addr": "0x2a1df57d7ded0bcb1f9d23fe6c82bc39ece627f8",
    "name": "1_TERM_RETH_2500_18%"
  },
  {
    "addr": "0x5b6df6e29fce58111516fa56492e775859ccab63",
    "name": "1_TERM_RETH_2500_20%"
  },
  {
    "addr": "0xc6bfd0c382c70d25b525c19c2a8ccf2a6067d3cc",
    "name": "1_TERM_PENDLE_0.5_08%"
  },
  {
    "addr": "0x5e96440eb79cc6d7ff39a7ce5a65da09b0caf5d3",
    "name": "1_TERM_PENDLE_0.5_10%"
  },
  {
    "addr": "0x51cfa430aad27eaa354f749db1cc087bcd8c39a1",
    "name": "1_TERM_PENDLE_0.5_12%"
  },
  {
    "addr": "0x3064eaf187e346cd1aade283cb618f3fc37af49b",
    "name": "1_TERM_PENDLE_0.5_14%"
  },
  {
    "addr": "0x98c19c91307bb7a95a387b8e220caf364b8f77cb",
    "name": "1_TERM_PENDLE_0.5_16%"
  },
  {
    "addr": "0xacff51fa3a77edfe12ab1fc50640a59553b7e32d",
    "name": "1_TERM_PENDLE_0.5_18%"
  },
  {
    "addr": "0x798e41e8ae21c5efce18db3504b1554658d4023a",
    "name": "1_TERM_PENDLE_0.5_20%"
  },
  {
    "addr": "0x92d7b5a43fabd029f28f75ed8e1011718dc91958",
    "name": "1_TERM_PENDLE_1.0_08%"
  },
  {
    "addr": "0x92d5fa90d599bb696da97adeba2b3ef0de67d157",
    "name": "1_TERM_PENDLE_1.0_10%"
  },
  {
    "addr": "0x8156a09ff60075ce9d2135d18fa69eeb7dc5136c",
    "name": "1_TERM_PENDLE_1.0_12%"
  },
  {
    "addr": "0xef7b5603194a6c65ac01db4c3a6d7146d7882c07",
    "name": "1_TERM_PENDLE_1.0_14%"
  },
  {
    "addr": "0x2a9dbc4beb3b5c38401072bc5274413de46a83b8",
    "name": "1_TERM_PENDLE_1.0_16%"
  },
  {
    "addr": "0xced779224b0298311ca4e08385713c7c82e38d7e",
    "name": "1_TERM_PENDLE_1.0_18%"
  },
  {
    "addr": "0x6735f7ad2dda7a2af3a98744af2613b62d8a5e36",
    "name": "1_TERM_PENDLE_1.0_20%"
  },
  {
    "addr": "0xa87ad668dba14b44c38a7c4881a0578cf2d50319",
    "name": "1_TERM_PENDLE_2.0_08%"
  },
  {
    "addr": "0xce5292833250dbc8e22237a2edab918e83b7f912",
    "name": "1_TERM_PENDLE_2.0_10%"
  },
  {
    "addr": "0x087449e2daebf4507e28ed6f9bb97aca458184c1",
    "name": "1_TERM_PENDLE_2.0_12%"
  },
  {
    "addr": "0x3774a6f01510efa343d099ed537f13fa8744480e",
    "name": "1_TERM_PENDLE_2.0_14%"
  },
  {
    "addr": "0xccb072e5be20ceaca78330a2ce29d75a2898b623",
    "name": "1_TERM_PENDLE_2.0_16%"
  },
  {
    "addr": "0x094c4a04c7bcd67fdcf2dd45b358baadc5f96178",
    "name": "1_TERM_PENDLE_2.0_18%"
  },
  {
    "addr": "0x1810f352f9c17effe66b7178c5e66e92e88295d9",
    "name": "1_TERM_PENDLE_2.0_20%"
  },
  {
    "addr": "0x5d87b2f530e9c1e605eee48e41c10534b7e29c78",
    "name": "3_PROFIT_MANAGER"
  },
  {
    "addr": "0xafbe44e79e9affb25ced16d971933219d1d6ec8d",
    "name": "3_CREDIT"
  },
  {
    "addr": "0xcd73a3f1aaca330e8bf358e1baf9677836f62ee8",
    "name": "3_RLCM"
  },
  {
    "addr": "0x55ab4c8a5f11f8e62d7822d5aed778784df12afd",
    "name": "3_SGM"
  },
  {
    "addr": "0x475840078280bae8ef2428dbe151c7b349cf3f50",
    "name": "3_PSM"
  },
  {
    "addr": "0x82af49447d8a07e3bd95bd0d56f35241523fbab1",
    "name": "3_PEG_TOKEN"
  },
  {
    "addr": "0x1fa34cbe3b74eb75bb7cbf137e709fd061933133",
    "name": "3_DAO_VETO_CREDIT"
  },
  {
    "addr": "0x4279b0859f7388fa7314f41224936dac4875d4f6",
    "name": "3_ONBOARD_VETO_CREDIT"
  },
  {
    "addr": "0x5c65942c117e57742e40f7581f1fee4cb8c260dc",
    "name": "3_TERM_ARB_0.00010_01%"
  },
  {
    "addr": "0x7493e635b3891e9e7ce41e49169528e6378e8d42",
    "name": "3_TERM_ARB_0.00010_02%"
  },
  {
    "addr": "0x2220460514aa7f891b1748a5bdb0511683187fc2",
    "name": "3_TERM_ARB_0.00010_03%"
  },
  {
    "addr": "0x8d95be4f090ed6e922648d3c132a03e79f3e4c6e",
    "name": "3_TERM_ARB_0.00010_04%"
  },
  {
    "addr": "0xeff3314674e3edeef302fe8263c39bdbe7a2d64e",
    "name": "3_TERM_ARB_0.00010_05%"
  },
  {
    "addr": "0x8e4bc5a77b6e391fd05d868785c4ec22926832c7",
    "name": "3_TERM_ARB_0.00015_01%"
  },
  {
    "addr": "0xf5c472deee2483ad93ea70b81383b5a6e84f86bb",
    "name": "3_TERM_ARB_0.00015_02%"
  },
  {
    "addr": "0x7b4f8be9e1182b9e4cdbfeaa1c85b3d877f2bc61",
    "name": "3_TERM_ARB_0.00015_03%"
  },
  {
    "addr": "0x7049e9d5e491cae4d5215c9cc8e2da3f3e172e1c",
    "name": "3_TERM_ARB_0.00015_04%"
  },
  {
    "addr": "0x17224a9c3c4554ca8acaa3b7ffc53baa9c8e8c41",
    "name": "3_TERM_ARB_0.00015_05%"
  },
  {
    "addr": "0xe122b753175c0e58bc10e4fbc0ceed0ca0095540",
    "name": "3_TERM_ARB_0.00020_01%"
  },
  {
    "addr": "0x61fc44b844f708e3e596ad32e3f1a9ba821fcda6",
    "name": "3_TERM_ARB_0.00020_02%"
  },
  {
    "addr": "0x884f2f23d76f948c497b9ebdc52d03a5376a798b",
    "name": "3_TERM_ARB_0.00020_03%"
  },
  {
    "addr": "0x62d2dc5f8274bbc3ea79f33f055edcb77d48f6f6",
    "name": "3_TERM_ARB_0.00020_04%"
  },
  {
    "addr": "0xeed385ed44c6944addc8ad57c34e9550e14d872a",
    "name": "3_TERM_ARB_0.00020_05%"
  },
  {
    "addr": "0xda6e58a3a8fafbd1e617b75b2219332ddcc77650",
    "name": "3_TERM_ARB_0.00025_01%"
  },
  {
    "addr": "0x11505ca05bef57f7f26ab2fd5774afb121c398b1",
    "name": "3_TERM_ARB_0.00025_02%"
  },
  {
    "addr": "0x35a9d6ef1d125a11d81fd45e3961270252e484d6",
    "name": "3_TERM_ARB_0.00025_03%"
  },
  {
    "addr": "0xc7f3ebcd3f3da5a8bdf0841a4e935f0e1ba70c27",
    "name": "3_TERM_ARB_0.00025_04%"
  },
  {
    "addr": "0x8f9e778876e9a28d0e4c850024c8789585b7d566",
    "name": "3_TERM_ARB_0.00025_05%"
  },
  {
    "addr": "0x0fa9e5815a34990c3ca42703a576be674d0f621a",
    "name": "3_TERM_WEETH_0.7_08%"
  },
  {
    "addr": "0x9456e262a68bf2bc8cb9265278d0f8ad657d8652",
    "name": "3_TERM_WEETH_0.7_10%"
  },
  {
    "addr": "0x2173fe77e9ff8e75e72035d6f090711801c6b035",
    "name": "3_TERM_WEETH_0.7_12%"
  },
  {
    "addr": "0x3b5b074ab56f808448c5b04144a7a2f83df3c3b7",
    "name": "3_TERM_WBTC_14_03%"
  },
  {
    "addr": "0x12e4cdaffd54b9ce0555d7cc3dfce151d50a1350",
    "name": "3_TERM_WBTC_14_04%"
  },
  {
    "addr": "0xc382ec61380b991d2029aaedea7547ec32a5b66b",
    "name": "3_TERM_WBTC_14_05%"
  },
  {
    "addr": "0x0658c81b4edc3b94686ac204174b0edfce884962",
    "name": "3_TERM_WBTC_15_03%"
  },
  {
    "addr": "0xaa19fcc1b1b06b9b82558bd1da56462f85fc9b13",
    "name": "3_TERM_WBTC_15_04%"
  },
  {
    "addr": "0x2e464418151424c0875610ee53573df2fbb51d93",
    "name": "3_TERM_WBTC_15_05%"
  },
  {
    "addr": "0x977f93f6373b1f2a5e17ea6227665061a46a0eb2",
    "name": "3_TERM_WBTC_16_03%"
  },
  {
    "addr": "0x045e7238278d8bb6f2ce0c66d7a4047b417b3507",
    "name": "3_TERM_WBTC_16_04%"
  },
  {
    "addr": "0xc246f125dad5242208d5051b47d4cbcf611f799a",
    "name": "3_TERM_WBTC_16_05%"
  },
  {
    "addr": "0xcc2bb4bf184a456d00cf22b8e19ef5e410e373a7",
    "name": "3_TERM_ERC20_PT_WEETH_27JUN2024_0.7_08%"
  },
  {
    "addr": "0x92a661ad3a8d68b4aa3174f71ed5e2fefa74e224",
    "name": "3_TERM_ERC20_PT_WEETH_27JUN2024_0.7_10%"
  },
  {
    "addr": "0x66b7297c3adb28b3a7fd562604089ad659b8c09b",
    "name": "3_TERM_ERC20_PT_WEETH_27JUN2024_0.7_12%"
  },
  {
    "addr": "0xdf36b3326a4a54a9518a2a7e2c4fd49661047971",
    "name": "3_TERM_ERC20_PT_WEETH_27JUN2024_0.7_14%"
  },
  {
    "addr": "0x06ef42e61c8b209ac0bf1aa49f24f2f06dc447a1",
    "name": "3_TERM_ERC20_PT_WEETH_27JUN2024_0.7_16%"
  },
  {
    "addr": "0xea8c2daeb6196709ac8d76ac8c9bf4675e368f1c",
    "name": "3_TERM_ERC20_PT_WEETH_27JUN2024_0.7_18%"
  },
  {
    "addr": "0x3d15fa9ddc3a522080358db03d5ee56eefdbe8c8",
    "name": "3_TERM_ERC20_PT_WEETH_27JUN2024_0.7_20%"
  },
  {
    "addr": "0xb9e256a5a311f454b646f24ae1ba084c4a6de788",
    "name": "3_TERM_ERC20_PT_RSETH_27JUN2024_0.7_08%"
  },
  {
    "addr": "0x54f3bd7670e765b1c8b3574ca8b6d56057d2acdb",
    "name": "3_TERM_ERC20_PT_RSETH_27JUN2024_0.7_10%"
  },
  {
    "addr": "0x15628c74f8b6e481e62ddd11f77ee2174d1589d8",
    "name": "3_TERM_ERC20_PT_RSETH_27JUN2024_0.7_12%"
  },
  {
    "addr": "0xdf2d842ec70b9ab040b7a79a927d1f5e3fde65af",
    "name": "3_TERM_ERC20_PT_RSETH_27JUN2024_0.7_14%"
  },
  {
    "addr": "0xa9bad8e7b3b6c84aa53c4602267847416eab24db",
    "name": "3_TERM_ERC20_PT_RSETH_27JUN2024_0.7_16%"
  },
  {
    "addr": "0xfa8f3cdf2334a58e998e9679a0d3f855863ac9d2",
    "name": "3_TERM_ERC20_PT_RSETH_27JUN2024_0.7_18%"
  },
  {
    "addr": "0x8077f78f244e71ce1ce38ebf8482647e4b2f14c2",
    "name": "3_TERM_ERC20_PT_RSETH_27JUN2024_0.7_20%"
  },
  {
    "addr": "0xc09bb017a9b2fa364d060119a90267cc09e449fe",
    "name": "3_TERM_USDC_0.000150_03%"
  },
  {
    "addr": "0x43ee18971ed50b0e57ac2276ffac5d4865f913bf",
    "name": "3_TERM_USDC_0.000150_04%"
  },
  {
    "addr": "0x435178917ff78a5ad6b1dedf65b13f9871d5748a",
    "name": "3_TERM_USDC_0.000150_05%"
  },
  {
    "addr": "0xab5d30679e1396d33bdebe1298e132d8e3d5c8f0",
    "name": "3_TERM_USDC_0.000175_03%"
  },
  {
    "addr": "0xe5a81c6426624ac75505a4c286e73d035169c05a",
    "name": "3_TERM_USDC_0.000175_04%"
  },
  {
    "addr": "0xb5cf95a5adb77394ea04341d497c7002a4cf17be",
    "name": "3_TERM_USDC_0.000175_05%"
  },
  {
    "addr": "0x1c912179e69e31a5c70397832b7be9459632a6d0",
    "name": "3_TERM_USDC_0.000200_03%"
  },
  {
    "addr": "0x5d60c337603c961bf09654049b0de7c82b7d68ad",
    "name": "3_TERM_USDC_0.000200_04%"
  },
  {
    "addr": "0xa627dd09180e5bfb4fe5a0d17d1ba562255be75f",
    "name": "3_TERM_USDC_0.000200_05%"
  },
  {
    "addr": "0xd5a06a1bfdebf59392094a5ba332d88e651dc42d",
    "name": "3_TERM_USDC_0.000250_03%"
  },
  {
    "addr": "0x99f3afbb6ace401c33646f3f6c53994de147dd19",
    "name": "3_TERM_USDC_0.000250_04%"
  },
  {
    "addr": "0x0bd3b56bd57f230d650f0140ea32f716d0f96db7",
    "name": "3_TERM_USDC_0.000250_05%"
  },
  {
    "addr": "0x94a8599d03b784d6a35961afc7e655d44e46153e",
    "name": "3_TERM_USDT_0.000150_03%"
  },
  {
    "addr": "0x2cd9a8fa076aafeed06fe300ddabb45ac3a92811",
    "name": "3_TERM_USDT_0.000150_04%"
  },
  {
    "addr": "0xb7bc46098ce668c261bb07ffe85e8d7417e60d3b",
    "name": "3_TERM_USDT_0.000150_05%"
  },
  {
    "addr": "0xa755f46deeb4dda15b12fc7fa2fb68ff5789d875",
    "name": "3_TERM_USDT_0.000175_03%"
  },
  {
    "addr": "0x7d7130ccd87172838299bc5c2ded040063685ac7",
    "name": "3_TERM_USDT_0.000175_04%"
  },
  {
    "addr": "0xf73be9b20fe0dda72c7b28dbb83cf1471337f409",
    "name": "3_TERM_USDT_0.000175_05%"
  },
  {
    "addr": "0xc46d5f3655fc6102ba6d5fc4e66da8e021d2f72a",
    "name": "3_TERM_USDT_0.000200_03%"
  },
  {
    "addr": "0x4de2652a2db3681d1a64e9dbf3672163aca66039",
    "name": "3_TERM_USDT_0.000200_04%"
  },
  {
    "addr": "0x9bf7315bbe9c590142bae3a49b321cda12f170c4",
    "name": "3_TERM_USDT_0.000200_05%"
  },
  {
    "addr": "0x745b845aef433d5926d9ed39a02de1c170022cc4",
    "name": "3_TERM_USDT_0.000250_03%"
  },
  {
    "addr": "0xc0051025b92f75f7435f9f464f0c65a2f6563b5b",
    "name": "3_TERM_USDT_0.000250_04%"
  },
  {
    "addr": "0x02d45c6484deda1626b8b1fd582e9fc4248d0acf",
    "name": "3_TERM_USDT_0.000250_05%"
  },
  {
    "addr": "0xb5cece4bb0f9595a0212a6e418395bfce69d2623",
    "name": "3_TERM_WSTETH_0.95_01%"
  },
  {
    "addr": "0x8aa80c45f65f2b6a953c8478aeff35746b8ea637",
    "name": "3_TERM_WSTETH_0.95_02%"
  },
  {
    "addr": "0x863a61922b9435ee7bf6352e36ee0fe406f32fc0",
    "name": "3_TERM_WSTETH_0.95_03%"
  },
  {
    "addr": "0x0b3c054fb1d20c9d3e3b16e2fce672ddcf44b40e",
    "name": "3_TERM_WSTETH_0.95_04%"
  },
  {
    "addr": "0x65e9c01d7899428216e8c4af059aef0509cadf48",
    "name": "3_TERM_WSTETH_0.95_05%"
  },
  {
    "addr": "0xe519170c1edeccca54d93b61678196f5a078d1a1",
    "name": "3_TERM_RETH_0.95_01%"
  },
  {
    "addr": "0xecffdab905b7a6cac349d31672c28805b5ff9fc8",
    "name": "3_TERM_RETH_0.95_02%"
  },
  {
    "addr": "0xb95d9fabbe218c866b343f8f03399be7d9a32c4c",
    "name": "3_TERM_RETH_0.95_03%"
  },
  {
    "addr": "0xe8af03c9d4335b30efb62d6873576600fbf84e8f",
    "name": "3_TERM_RETH_0.95_04%"
  },
  {
    "addr": "0x548c95d5f49ff3d2a078ad4ff21ec7c56dba092b",
    "name": "3_TERM_RETH_0.95_05%"
  },
  {
    "addr": "0x7181e377b259d7c8d4cafdfe9fbe103dc5bfce45",
    "name": "4_PROFIT_MANAGER"
  },
  {
    "addr": "0x8d8b654e2b6a0289d8f758cbccc42ab387c67b61",
    "name": "4_CREDIT"
  },
  {
    "addr": "0x22913e5a6a31eac9474190d434885614ed8459da",
    "name": "4_RLCM"
  },
  {
    "addr": "0x6995aa07b177918423d2127b885b67e7a3cec265",
    "name": "4_SGM"
  },
  {
    "addr": "0x4dc22679436e4c751bdfe6c518cd7768e999ced3",
    "name": "4_PSM"
  },
  {
    "addr": "0x912ce59144191c1204e64559fe8253a0e49e6548",
    "name": "4_PEG_TOKEN"
  },
  {
    "addr": "0xb083d5d422f455342093752b60e0c2fb4bb9f2ce",
    "name": "4_DAO_VETO_CREDIT"
  },
  {
    "addr": "0x17a6891002cfbe9ff42ebe3049706266a2ed5f44",
    "name": "4_ONBOARD_VETO_CREDIT"
  },
  {
<<<<<<< HEAD
    "addr": "0x221a0f68770658c15b525d0f89f5da2baab5f321",
    "name": "ERC20_OD"
  },
  {
    "addr": "0xc99db08dde67269bf90f6ca6e821f3aea22b4461",
    "name": "5_PROFIT_MANAGER"
  },
  {
    "addr": "0x4139724fcb5e27d9f13be9928e4436a32d12e00b",
    "name": "5_CREDIT"
  },
  {
    "addr": "0x8a6cd49356806fdc8ead08e9aa721aa59ae4e9e1",
    "name": "5_RLCM"
  },
  {
    "addr": "0x71215ac6faf015aea177675543a8635beb08d183",
    "name": "5_SGM"
  },
  {
    "addr": "0x9c54ade47b22cd9c661ccd269f84d40eade32373",
    "name": "5_PSM"
  },
  {
    "addr": "0x221a0f68770658c15b525d0f89f5da2baab5f321",
    "name": "5_PEG_TOKEN"
  },
  {
    "addr": "0x700a82aa0d30da528b0960756b769c57af2b7118",
    "name": "5_DAO_VETO_CREDIT"
  },
  {
    "addr": "0x0d4121cfc45e489dc70088994c5dba04602d5476",
    "name": "5_ONBOARD_VETO_CREDIT"
=======
    "addr": "0x809bb8a9cf00f432c1c506742da020743d5d1877",
    "name": "AUCTION_HOUSE_30MIN_6H"
>>>>>>> 20e0e3a8
  }
]<|MERGE_RESOLUTION|>--- conflicted
+++ resolved
@@ -1336,7 +1336,6 @@
     "name": "4_ONBOARD_VETO_CREDIT"
   },
   {
-<<<<<<< HEAD
     "addr": "0x221a0f68770658c15b525d0f89f5da2baab5f321",
     "name": "ERC20_OD"
   },
@@ -1371,9 +1370,9 @@
   {
     "addr": "0x0d4121cfc45e489dc70088994c5dba04602d5476",
     "name": "5_ONBOARD_VETO_CREDIT"
-=======
+  },
+  {
     "addr": "0x809bb8a9cf00f432c1c506742da020743d5d1877",
     "name": "AUCTION_HOUSE_30MIN_6H"
->>>>>>> 20e0e3a8
   }
 ]