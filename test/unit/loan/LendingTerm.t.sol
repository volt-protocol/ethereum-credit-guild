// SPDX-License-Identifier: GPL-3.0-or-later
pragma solidity 0.8.13;

import {Clones} from "@openzeppelin/contracts/proxy/Clones.sol";

import {Test} from "@forge-std/Test.sol";
import {Core} from "@src/core/Core.sol";
import {CoreRoles} from "@src/core/CoreRoles.sol";
import {MockERC20} from "@test/mock/MockERC20.sol";
import {GuildToken} from "@src/tokens/GuildToken.sol";
import {CreditToken} from "@src/tokens/CreditToken.sol";
import {LendingTerm} from "@src/loan/LendingTerm.sol";
import {AuctionHouse} from "@src/loan/AuctionHouse.sol";
import {ProfitManager} from "@src/governance/ProfitManager.sol";
import {RateLimitedMinter} from "@src/rate-limits/RateLimitedMinter.sol";

contract LendingTermUnitTest is Test {
    address private governor = address(1);
    address private guardian = address(2);
    Core private core;
    ProfitManager private profitManager;
    CreditToken credit;
    GuildToken guild;
    MockERC20 collateral;
    RateLimitedMinter rlcm;
    AuctionHouse auctionHouse;
    LendingTerm term;

    // LendingTerm params
    uint256 constant _CREDIT_PER_COLLATERAL_TOKEN = 2000e18; // 2000, same decimals
    uint256 constant _INTEREST_RATE = 0.10e18; // 10% APR
    uint256 constant _MAX_DELAY_BETWEEN_PARTIAL_REPAY = 63115200; // 2 years
    uint256 constant _MIN_PARTIAL_REPAY_PERCENT = 0.2e18; // 20%
    uint256 constant _HARDCAP = 20_000_000e18;

    function setUp() public {
        vm.warp(1679067867);
        vm.roll(16848497);
        core = new Core();

        profitManager = new ProfitManager(address(core));
        collateral = new MockERC20();
        credit = new CreditToken(address(core));
        guild = new GuildToken(
            address(core),
            address(profitManager),
            address(credit)
        );
        rlcm = new RateLimitedMinter(
            address(core) /*_core*/,
            address(credit) /*_token*/,
            CoreRoles.RATE_LIMITED_CREDIT_MINTER /*_role*/,
            type(uint256).max /*_maxRateLimitPerSecond*/,
            type(uint128).max /*_rateLimitPerSecond*/,
            type(uint128).max /*_bufferCap*/
        );
        auctionHouse = new AuctionHouse(address(core), 650, 1800);
        term = LendingTerm(Clones.clone(address(new LendingTerm())));
        term.initialize(
            address(core),
            LendingTerm.LendingTermReferences({
                profitManager: address(profitManager),
                guildToken: address(guild),
                auctionHouse: address(auctionHouse),
                creditMinter: address(rlcm),
                creditToken: address(credit)
            }),
            LendingTerm.LendingTermParams({
                collateralToken: address(collateral),
                maxDebtPerCollateralToken: _CREDIT_PER_COLLATERAL_TOKEN,
                interestRate: _INTEREST_RATE,
                maxDelayBetweenPartialRepay: _MAX_DELAY_BETWEEN_PARTIAL_REPAY,
                minPartialRepayPercent: _MIN_PARTIAL_REPAY_PERCENT,
                openingFee: 0,
                hardCap: _HARDCAP
            })
        );
        profitManager.initializeReferences(address(credit), address(guild));

        // roles
        core.grantRole(CoreRoles.GOVERNOR, governor);
        core.grantRole(CoreRoles.GUARDIAN, guardian);
        core.grantRole(CoreRoles.CREDIT_MINTER, address(this));
        core.grantRole(CoreRoles.GUILD_MINTER, address(this));
        core.grantRole(CoreRoles.GAUGE_ADD, address(this));
        core.grantRole(CoreRoles.GAUGE_REMOVE, address(this));
        core.grantRole(CoreRoles.GAUGE_PARAMETERS, address(this));
        core.grantRole(CoreRoles.CREDIT_MINTER, address(rlcm));
        core.grantRole(CoreRoles.RATE_LIMITED_CREDIT_MINTER, address(term));
        core.grantRole(CoreRoles.GAUGE_PNL_NOTIFIER, address(term));
        core.renounceRole(CoreRoles.GOVERNOR, address(this));

        // add gauge and vote for it
        guild.setMaxGauges(10);
        guild.addGauge(1, address(term));
        guild.mint(address(this), _HARDCAP * 2);
        guild.incrementGauge(address(term), _HARDCAP);

        // labels
        vm.label(address(core), "core");
        vm.label(address(profitManager), "profitManager");
        vm.label(address(collateral), "collateral");
        vm.label(address(credit), "credit");
        vm.label(address(guild), "guild");
        vm.label(address(rlcm), "rlcm");
        vm.label(address(auctionHouse), "auctionHouse");
        vm.label(address(term), "term");
        vm.label(address(this), "test");
    }

    function testInitialState() public {
        assertEq(address(term.core()), address(core));

        LendingTerm.LendingTermReferences memory refs = term.getReferences();
        assertEq(refs.guildToken, address(guild));
        assertEq(refs.auctionHouse, address(auctionHouse));
        assertEq(refs.creditMinter, address(rlcm));
        assertEq(refs.creditToken, address(credit));

        LendingTerm.LendingTermParams memory params = term.getParameters();
        assertEq(params.collateralToken, address(collateral));
        assertEq(
            params.maxDebtPerCollateralToken,
            _CREDIT_PER_COLLATERAL_TOKEN
        );
        assertEq(params.interestRate, _INTEREST_RATE);
        assertEq(
            params.maxDelayBetweenPartialRepay,
            _MAX_DELAY_BETWEEN_PARTIAL_REPAY
        );
        assertEq(params.minPartialRepayPercent, _MIN_PARTIAL_REPAY_PERCENT);
        assertEq(params.hardCap, _HARDCAP);

        assertEq(term.issuance(), 0);
        assertEq(term.getLoan(bytes32(0)).borrowTime, 0);
        assertEq(term.getLoanDebt(bytes32(0)), 0);

        assertEq(collateral.totalSupply(), 0);
        assertEq(credit.totalSupply(), 0);
    }

    // borrow success
    function testBorrowSuccess() public {
        // prepare
        uint256 borrowAmount = 20_000e18;
        uint256 collateralAmount = 12e18;
        collateral.mint(address(this), collateralAmount);
        collateral.approve(address(term), collateralAmount);

        // borrow
        bytes32 loanId = term.borrow(borrowAmount, collateralAmount);

        // check loan creation
        assertEq(collateral.balanceOf(address(this)), 0);
        assertEq(collateral.balanceOf(address(term)), collateralAmount);
        assertEq(credit.balanceOf(address(this)), borrowAmount);
        assertEq(credit.balanceOf(address(term)), 0);
        assertEq(credit.totalSupply(), borrowAmount);

        assertEq(term.getLoan(loanId).borrower, address(this));
        assertEq(term.getLoan(loanId).borrowTime, block.timestamp);
        assertEq(term.getLoan(loanId).borrowAmount, borrowAmount);
        assertEq(term.getLoan(loanId).collateralAmount, collateralAmount);
        assertEq(term.getLoan(loanId).caller, address(0));
        assertEq(term.getLoan(loanId).callTime, 0);
        assertEq(term.getLoan(loanId).closeTime, 0);

        assertEq(term.issuance(), borrowAmount);
        assertEq(term.getLoanDebt(loanId), borrowAmount);

        // check interest accrued over time
        vm.warp(block.timestamp + term.YEAR());
        assertEq(term.getLoanDebt(loanId), (borrowAmount * 110) / 100); // 10% APR
    }

    // borrow with opening fee success
    function testBorrowWithOpeningFeeSuccess() public {
        // create a similar term but with 5% opening fee
        LendingTerm term2 = LendingTerm(
            Clones.clone(address(new LendingTerm()))
        );
        term2.initialize(
            address(core),
            term.getReferences(),
            LendingTerm.LendingTermParams({
                collateralToken: address(collateral),
                maxDebtPerCollateralToken: _CREDIT_PER_COLLATERAL_TOKEN,
                interestRate: _INTEREST_RATE,
                maxDelayBetweenPartialRepay: _MAX_DELAY_BETWEEN_PARTIAL_REPAY,
                minPartialRepayPercent: _MIN_PARTIAL_REPAY_PERCENT,
                openingFee: 0.05e18,
                hardCap: _HARDCAP
            })
        );
        vm.label(address(term2), "term2");
        guild.addGauge(1, address(term2));
        guild.decrementGauge(address(term), _HARDCAP);
        guild.incrementGauge(address(term2), _HARDCAP);
        vm.startPrank(governor);
        core.grantRole(CoreRoles.RATE_LIMITED_CREDIT_MINTER, address(term2));
        core.grantRole(CoreRoles.GAUGE_PNL_NOTIFIER, address(term2));
        vm.stopPrank();

        // prepare
        uint256 borrowAmount = 20_000e18;
        uint256 collateralAmount = 12e18;
        collateral.mint(address(this), collateralAmount);
        collateral.approve(address(term2), collateralAmount);

        // borrow
        bytes32 loanId = term2.borrow(borrowAmount, collateralAmount);

        // check borrow success
        assertEq(collateral.balanceOf(address(this)), 0);
        assertEq(collateral.balanceOf(address(term2)), collateralAmount);
        assertEq(credit.balanceOf(address(this)), borrowAmount);
        assertEq(credit.balanceOf(address(term2)), 0);
        assertEq(term2.getLoan(loanId).borrower, address(this));
        assertEq(term2.getLoan(loanId).borrowAmount, borrowAmount);
        assertEq(
            term2.getLoanDebt(loanId),
            borrowAmount + 1_000e18 /*openingFee*/
        );
    }

    // borrow fail because 0 collateral
    function testBorrowFailNoCollateral() public {
        uint256 borrowAmount = 1e18;
        uint256 collateralAmount = 0;
        vm.expectRevert("LendingTerm: cannot stake 0");
        term.borrow(borrowAmount, collateralAmount);
    }

    // borrow fail because not enough borrowed
    function testBorrowFailAmountTooSmall() public {
        uint256 borrowAmount = 1e18;
        uint256 collateralAmount = 1e18;
        vm.expectRevert("LendingTerm: borrow amount too low");
        term.borrow(borrowAmount, collateralAmount);
    }

    // borrow fail because 0 debt
    function testBorrowFailNoDebt() public {
        uint256 borrowAmount = 0;
        uint256 collateralAmount = 1e18;
        vm.expectRevert("LendingTerm: cannot borrow 0");
        term.borrow(borrowAmount, collateralAmount);
    }

    // borrow fail because loan exists
    function testBorrowFailExists() public {
        // prepare
        uint256 borrowAmount = 20_000e18;
        uint256 collateralAmount = 12e18;
        collateral.mint(address(this), collateralAmount);
        collateral.approve(address(term), collateralAmount);

        // borrow
        bytes32 loanId = term.borrow(borrowAmount, collateralAmount);
        assertEq(term.getLoan(loanId).borrowTime, block.timestamp);

        // borrow again in same block (same loanId)
        vm.expectRevert("LendingTerm: loan exists");
        term.borrow(borrowAmount, collateralAmount);
    }

    // borrow fail because not enough collateral
    function testBorrowFailNotEnoughCollateral() public {
        // prepare
        uint256 borrowAmount = 20_000e18;
        uint256 collateralAmount = 9e18; // should be >= 10e18
        collateral.mint(address(this), collateralAmount);
        collateral.approve(address(term), collateralAmount);

        // borrow
        vm.expectRevert("LendingTerm: not enough collateral");
        term.borrow(borrowAmount, collateralAmount);
    }

    // borrow fail because gauge killed
    function testBorrowFailGaugeKilled() public {
        // kill gauge
        guild.removeGauge(address(term));

        // prepare
        uint256 borrowAmount = 20_000e18;
        uint256 collateralAmount = 12e18;
        collateral.mint(address(this), collateralAmount);
        collateral.approve(address(term), collateralAmount);

        // borrow
        vm.expectRevert("LendingTerm: debt ceiling reached");
        term.borrow(borrowAmount, collateralAmount);
    }

    // borrow fail because rate-limited minter role revoked
    function testBorrowFailRoleRevoked() public {
        // revoke role
        vm.prank(governor);
        core.revokeRole(CoreRoles.RATE_LIMITED_CREDIT_MINTER, address(term));

        // prepare
        uint256 borrowAmount = 20_000e18;
        uint256 collateralAmount = 12e18;
        collateral.mint(address(this), collateralAmount);
        collateral.approve(address(term), collateralAmount);

        // borrow
        vm.expectRevert("UNAUTHORIZED"); // failed because the terms can't mint CREDIT
        term.borrow(borrowAmount, collateralAmount);
    }

    // borrow fail because debt ceiling is reached
    function testBorrowFailDebtCeilingReached() public {
        uint256 _weight = guild.getGaugeWeight(address(term));
        // debt ceiling = min(_HARDCAP, buffer) if there is only one term
        assertEq(term.debtCeiling(), _HARDCAP);
        vm.prank(governor);
        rlcm.setBufferCap(uint128(_HARDCAP / 2));
        assertEq(term.debtCeiling(), _HARDCAP / 2);
        vm.prank(governor);
        rlcm.setBufferCap(type(uint128).max);
        vm.roll(block.number + 1);
        vm.warp(block.timestamp + 3 days);
        assertEq(term.debtCeiling(), _HARDCAP);

        // if no weight is given to the term, debt ceiling is 0
        guild.decrementGauge(address(term), _weight);
        assertEq(term.debtCeiling(), 0);
        guild.incrementGauge(address(term), _weight);

        // add another gauge, equal voting weight for the 2nd gauge
        guild.addGauge(1, address(this));
<<<<<<< HEAD
        guild.mint(address(this), guild.getGaugeWeight(address(term)));
        guild.incrementGauge(
            address(this),
            uint256(guild.getGaugeWeight(address(term)))
        );
=======
        guild.mint(address(this), _weight);
        guild.incrementGauge(address(this), _weight);

        // debt ceiling is _HARDCAP because credit totalSupply is 0
        // and first-ever mint does not check relative debt ceilings
        assertEq(term.debtCeiling(), _HARDCAP);
>>>>>>> e12d6c24

        // prepare
        uint256 borrowAmount = 20_000e18;
        uint256 collateralAmount = 12e18;
        collateral.mint(address(this), collateralAmount * 2);
        collateral.approve(address(term), collateralAmount * 2);

        // first borrow works
        term.borrow(borrowAmount, collateralAmount);
        vm.warp(block.timestamp + 10);
        vm.roll(block.number + 1);

        // debt ceiling is 50% of totalSupply (10_000e18), so we
        // are at 200% utilization
        assertEq(term.debtCeiling(), 10_000e18);

        // second borrow fails because of relative debt ceilings
        vm.expectRevert("LendingTerm: debt ceiling reached");
        term.borrow(borrowAmount, collateralAmount);

        // mint more CREDIT, so that debt ceiling of all terms is increased
        // new totalSupply is 100_000e18, with 20_000e18 already borrowed on this term.
        credit.mint(address(this), 80_000e18);
        // if someone borrows 60_000e18, new totalSupply is 160_000e18, and debt ceiling
        // of this term is 50% of the new totalSupply, i.e. 80_000e18.
        assertEq(term.debtCeiling(), 80_000e18);

        vm.prank(governor);
        rlcm.setBufferCap(uint128(70_000e18));
        assertEq(term.debtCeiling(), 70_000e18);
        vm.prank(governor);
        rlcm.setBufferCap(type(uint128).max);
        vm.roll(block.number + 1);
        vm.warp(block.timestamp + 3 days);
        assertEq(term.debtCeiling(), 80_000e18);
        vm.prank(governor);
        term.setHardCap(60_000e18);
        assertEq(term.debtCeiling(), 60_000e18);
        vm.prank(governor);
        term.setHardCap(_HARDCAP);
        assertEq(term.debtCeiling(), 80_000e18);

        // borrow max
        vm.roll(block.number + 1);
        vm.warp(block.timestamp + 13);
        collateral.mint(address(this), 30e18);
        collateral.approve(address(term), 30e18);
        uint256 maxBorrow = term.debtCeiling() - term.issuance();
        term.borrow(maxBorrow, 30e18);
        assertEq(term.issuance(), term.debtCeiling());

        // borrowing even the minimum amount will revert
        // because debt ceiling is reached
        vm.roll(block.number + 1);
        vm.warp(block.timestamp + 13);
        collateral.mint(address(this), 9999e18);
        collateral.approve(address(term), 9999e18);
        uint256 _minBorrow = term.MIN_BORROW();
        vm.expectRevert("LendingTerm: debt ceiling reached");
        term.borrow(_minBorrow, 30e18);
    }

    // borrow fail because hardcap is reached
    function testBorrowFailHardcapReached() public {
        // prepare
        uint256 borrowAmount = _HARDCAP * 2;
        uint256 collateralAmount = (borrowAmount * 2 * 1e18) /
            _CREDIT_PER_COLLATERAL_TOKEN;
        collateral.mint(address(this), collateralAmount);
        collateral.approve(address(term), collateralAmount);

        // borrow
        vm.expectRevert("LendingTerm: hardcap reached");
        term.borrow(borrowAmount, collateralAmount);
    }

    // borrow fail because paused
    function testBorrowFailPaused() public {
        // pause lending term
        vm.prank(guardian);
        term.pause();

        // prepare
        uint256 borrowAmount = 20_000e18;
        uint256 collateralAmount = 12e18;
        collateral.mint(address(this), collateralAmount);
        collateral.approve(address(term), collateralAmount);

        // borrow
        vm.expectRevert("Pausable: paused");
        term.borrow(borrowAmount, collateralAmount);
    }

    // borrow fuzz for extreme borrowAmount & collateralAmount
    function testBorrowFuzz(
        uint256 borrowAmount,
        uint256 collateralAmount,
        uint256 interestTime
    ) public {
        // fuzz conditions
        collateralAmount = bound(collateralAmount, 1, 1e32);
        borrowAmount = bound(borrowAmount, 1, 1e32);
        interestTime = bound(interestTime, 1, 10 * 365 * 24 * 3600);

        // do not fuzz reverting conditions (below MIN_BORROW or above maxBorrow)
        borrowAmount += term.MIN_BORROW();
        uint256 maxBorrow = (collateralAmount * _CREDIT_PER_COLLATERAL_TOKEN) /
            1e18;
        vm.assume(borrowAmount <= maxBorrow);

        // prepare
        collateral.mint(address(this), collateralAmount);
        collateral.approve(address(term), collateralAmount);
        vm.prank(governor);
        term.setHardCap(type(uint256).max);

        // borrow
        bytes32 loanId = term.borrow(borrowAmount, collateralAmount);
        assertEq(term.getLoanDebt(loanId), borrowAmount);

        // check interest accrued over time
        vm.warp(block.timestamp + interestTime);
        vm.roll(block.timestamp + interestTime / 13);
        uint256 interestAccrued = (borrowAmount *
            _INTEREST_RATE *
            interestTime) /
            term.YEAR() /
            1e18;
        assertEq(term.getLoanDebt(loanId), borrowAmount + interestAccrued);
    }

    // addCollateral success
    function testAddCollateralSuccess() public {
        // prepare & borrow
        uint256 borrowAmount = 20_000e18;
        uint256 collateralAmount = 15e18;
        collateral.mint(address(this), collateralAmount);
        collateral.approve(address(term), collateralAmount);
        bytes32 loanId = term.borrow(borrowAmount, collateralAmount);
        assertEq(term.getLoan(loanId).collateralAmount, collateralAmount);

        // addCollateral
        vm.warp(block.timestamp + 13);
        vm.roll(block.number + 1);
        collateral.mint(address(this), collateralAmount);
        collateral.approve(address(term), collateralAmount);
        term.addCollateral(loanId, collateralAmount);

        // checks
        assertEq(term.getLoan(loanId).collateralAmount, collateralAmount * 2);
        assertEq(collateral.balanceOf(address(term)), collateralAmount * 2);
        assertEq(collateral.balanceOf(address(this)), 0);
    }

    // addCollateral reverts
    function testAddCollateralFailures() public {
        // prepare & borrow
        uint256 borrowAmount = 20_000e18;
        uint256 collateralAmount = 15e18;
        collateral.mint(address(this), collateralAmount);
        collateral.approve(address(term), collateralAmount);
        bytes32 loanId = term.borrow(borrowAmount, collateralAmount);
        uint256 startingTermCollateralBalance = collateral.balanceOf(
            address(term)
        );

        // repay
        vm.warp(block.timestamp + 13);
        vm.roll(block.number + 1);
        uint256 debt = term.getLoanDebt(loanId);
        credit.mint(address(this), debt - borrowAmount);
        credit.approve(address(term), debt);
        term.repay(loanId);

        assertEq(
            collateral.balanceOf(address(term)),
            startingTermCollateralBalance - collateralAmount,
            "incorrect term collateral amounts"
        );
        assertEq(
            collateral.balanceOf(address(this)),
            collateralAmount,
            "incorrect user collateral amount"
        );

        // addCollateral failures
        vm.expectRevert("LendingTerm: cannot add 0");
        term.addCollateral(loanId, 0);
        vm.expectRevert("LendingTerm: loan closed");
        term.addCollateral(loanId, 123);
        vm.expectRevert("LendingTerm: loan not found");
        term.addCollateral(bytes32(0), 123);
    }

    // partialRepay success
    function testPartialRepaySuccess() public {
        // prepare & borrow
        uint256 borrowAmount = 20_000e18;
        uint256 collateralAmount = 15e18;
        collateral.mint(address(this), collateralAmount);
        collateral.approve(address(term), collateralAmount);
        bytes32 loanId = term.borrow(borrowAmount, collateralAmount);
        assertEq(term.getLoan(loanId).collateralAmount, collateralAmount);

        // partialRepay
        vm.warp(block.timestamp + term.YEAR());
        vm.roll(block.number + 1);
        assertEq(term.getLoanDebt(loanId), 22_000e18);
        credit.mint(address(this), 11_000e18);
        credit.approve(address(term), 11_000e18);
        term.partialRepay(loanId, 11_000e18);

        // checks
        assertEq(term.issuance(), 10_000e18);
        assertEq(term.getLoan(loanId).borrowAmount, 10_000e18);
        assertEq(term.getLoanDebt(loanId), 11_000e18);
    }

    // partialRepay reverts
    function testPartialRepayReverts() public {
        // prepare & borrow
        uint256 borrowAmount = 20_000e18;
        uint256 collateralAmount = 15e18;
        collateral.mint(address(this), collateralAmount);
        collateral.approve(address(term), collateralAmount);
        bytes32 loanId = term.borrow(borrowAmount, collateralAmount);

        // partialRepay
        vm.expectRevert("LendingTerm: loan opened in same block");
        term.partialRepay(loanId, 123);

        vm.expectRevert("LendingTerm: loan not found");
        term.partialRepay(bytes32(0), 123);

        vm.warp(block.timestamp + term.YEAR());
        vm.roll(block.number + 1);
        assertEq(term.getLoanDebt(loanId), 22_000e18);

        credit.mint(address(this), 11_000e18);
        credit.approve(address(term), 11_000e18);
        term.partialRepay(loanId, 11_000e18);

        assertEq(term.getLoanDebt(loanId), 11_000e18);

        credit.mint(address(this), 11_000e18);
        credit.approve(address(term), 11_000e18);
        vm.expectRevert("LendingTerm: full repayment");
        term.partialRepay(loanId, 11_000e18);

        vm.expectRevert("LendingTerm: repay too small");
        term.partialRepay(loanId, 1);

        vm.expectRevert("LendingTerm: repay below min");
        term.partialRepay(loanId, 2_100e18); // min would be 20% = 2_200e18

        uint256 MIN_BORROW = term.MIN_BORROW();
        vm.expectRevert("LendingTerm: below min borrow");
        term.partialRepay(loanId, 11_000e18 - MIN_BORROW + 1);

        term.repay(loanId);
        vm.expectRevert("LendingTerm: loan closed");
        term.partialRepay(loanId, 123);
    }

    // repay success
    function testRepaySuccess(uint256 time) public {
        vm.assume(time > 13);
        vm.assume(time < 10 * 365 * 24 * 3600);

        // prepare & borrow
        uint256 borrowAmount = 20_000e18;
        uint256 collateralAmount = 15e18;
        collateral.mint(address(this), collateralAmount);
        collateral.approve(address(term), collateralAmount);
        bytes32 loanId = term.borrow(borrowAmount, collateralAmount);

        // repay
        vm.warp(block.timestamp + time);
        vm.roll(block.number + 1);
        uint256 debt = term.getLoanDebt(loanId);
        credit.mint(address(this), debt - borrowAmount);
        credit.approve(address(term), debt);
        term.repay(loanId);

        assertEq(credit.totalSupply(), 0);
        assertEq(collateral.balanceOf(address(term)), 0);
        assertEq(collateral.balanceOf(address(this)), collateralAmount);
    }

    // repay fail because loan doesnt exist
    function testRepayFailLoanNotFound() public {
        vm.expectRevert("LendingTerm: loan not found");
        term.repay(bytes32(type(uint256).max));
    }

    // repay fail because loan created in same block
    function testRepayFailCreatedSameBlock() public {
        // prepare & borrow
        uint256 borrowAmount = 20_000e18;
        uint256 collateralAmount = 15e18;
        collateral.mint(address(this), collateralAmount);
        collateral.approve(address(term), collateralAmount);
        bytes32 loanId = term.borrow(borrowAmount, collateralAmount);

        // repay
        credit.approve(address(term), borrowAmount);
        vm.expectRevert("LendingTerm: loan opened in same block");
        term.repay(loanId);
    }

    // repay fail because loan is closed (1)
    function testRepayFailAlreadyClosed1() public {
        // prepare & borrow
        uint256 borrowAmount = 20_000e18;
        uint256 collateralAmount = 15e18;
        collateral.mint(address(this), collateralAmount);
        collateral.approve(address(term), collateralAmount);
        bytes32 loanId = term.borrow(borrowAmount, collateralAmount);

        // repay
        vm.warp(block.timestamp + 13);
        vm.roll(block.number + 1);
        uint256 debt = term.getLoanDebt(loanId);
        credit.mint(address(this), debt - borrowAmount);
        credit.approve(address(term), debt);
        term.repay(loanId);

        // repay again
        vm.expectRevert("LendingTerm: loan closed");
        term.repay(loanId);
    }

    // repay fail because rate-limited minter role revoked
    function testRepayFailRoleRevoked() public {
        // prepare & borrow
        uint256 borrowAmount = 20_000e18;
        uint256 collateralAmount = 15e18;
        collateral.mint(address(this), collateralAmount);
        collateral.approve(address(term), collateralAmount);
        bytes32 loanId = term.borrow(borrowAmount, collateralAmount);

        // revoke role so buffer of CREDIT cannot replenish
        vm.prank(governor);
        core.revokeRole(CoreRoles.RATE_LIMITED_CREDIT_MINTER, address(term));

        // repay
        vm.warp(block.timestamp + 13);
        vm.roll(block.number + 1);
        uint256 debt = term.getLoanDebt(loanId);
        credit.mint(address(this), debt - borrowAmount);
        credit.approve(address(term), debt);
        vm.expectRevert("UNAUTHORIZED");
        term.repay(loanId);
    }

    // call success
    function testCallSuccess() public {
        // prepare & borrow
        uint256 borrowAmount = 20_000e18;
        uint256 collateralAmount = 15e18;
        collateral.mint(address(this), collateralAmount);
        collateral.approve(address(term), collateralAmount);
        bytes32 loanId = term.borrow(borrowAmount, collateralAmount);

        // offboard term
        vm.warp(block.timestamp + 13);
        vm.roll(block.number + 1);
        guild.removeGauge(address(term));

        // call
        term.call(loanId);

        assertEq(term.getLoan(loanId).caller, address(this));
        assertEq(term.getLoan(loanId).callTime, block.timestamp);

        // cannot set auctionHouse because an auction is in progress
        vm.prank(governor);
        vm.expectRevert("LendingTerm: auctions in progress");
        term.setAuctionHouse(address(this));
    }

    // callMany success
    function testCallManySuccess() public {
        // prepare & borrow
        uint256 borrowAmount = 20_000e18;
        uint256 collateralAmount = 15e18;
        collateral.mint(address(this), collateralAmount);
        collateral.approve(address(term), collateralAmount);
        bytes32 loanId = term.borrow(borrowAmount, collateralAmount);
        bytes32[] memory loanIds = new bytes32[](1);
        loanIds[0] = loanId;

        // offboard term
        vm.warp(block.timestamp + 13);
        vm.roll(block.number + 1);
        guild.removeGauge(address(term));

        // call
        term.callMany(loanIds);

        assertEq(term.getLoan(loanId).caller, address(this));
        assertEq(term.getLoan(loanId).callTime, block.timestamp);
    }

    // call success
    function testCallFailConditionsNotMet() public {
        // prepare & borrow
        uint256 borrowAmount = 20_000e18;
        uint256 collateralAmount = 15e18;
        collateral.mint(address(this), collateralAmount);
        collateral.approve(address(term), collateralAmount);
        bytes32 loanId = term.borrow(borrowAmount, collateralAmount);

        // call
        vm.expectRevert("LendingTerm: cannot call");
        term.call(loanId);
    }

    // call fail because loan doesnt exist
    function testCallFailLoanNotFound() public {
        vm.expectRevert("LendingTerm: loan not found");
        term.call(bytes32(type(uint256).max));
    }

    // call fail because loan created in same block
    function testCallFailCreatedSameBlock() public {
        // prepare & borrow
        uint256 borrowAmount = 20_000e18;
        uint256 collateralAmount = 15e18;
        collateral.mint(address(this), collateralAmount);
        collateral.approve(address(term), collateralAmount);
        bytes32 loanId = term.borrow(borrowAmount, collateralAmount);

        // offboard term
        guild.removeGauge(address(term));

        // call
        vm.expectRevert("LendingTerm: loan opened in same block");
        term.call(loanId);
    }

    // call fail because loan is already called
    function testCallFailAlreadyCalled() public {
        // prepare & borrow
        uint256 borrowAmount = 20_000e18;
        uint256 collateralAmount = 15e18;
        collateral.mint(address(this), collateralAmount);
        collateral.approve(address(term), collateralAmount);
        bytes32 loanId = term.borrow(borrowAmount, collateralAmount);

        // offboard term
        vm.warp(block.timestamp + 13);
        vm.roll(block.number + 1);
        guild.removeGauge(address(term));

        // call
        term.call(loanId);

        // call again
        vm.expectRevert("LendingTerm: loan called");
        term.call(loanId);
    }

    // call fail because loan is closed
    function testCallFailLoanClosed() public {
        // prepare & borrow
        uint256 borrowAmount = 20_000e18;
        uint256 collateralAmount = 15e18;
        collateral.mint(address(this), collateralAmount);
        collateral.approve(address(term), collateralAmount);
        bytes32 loanId = term.borrow(borrowAmount, collateralAmount);

        // repay
        vm.warp(block.timestamp + 13);
        vm.roll(block.number + 1);
        uint256 debt = term.getLoanDebt(loanId);
        credit.mint(address(this), debt - borrowAmount);
        credit.approve(address(term), debt);
        term.repay(loanId);

        // offboard term
        vm.warp(block.timestamp + 13);
        vm.roll(block.number + 1);
        guild.removeGauge(address(term));

        // call
        vm.expectRevert("LendingTerm: loan closed");
        term.call(loanId);
    }

    // if loan missed a periodic partialRepay, can call it
    function testCallAfterPartialRepayDelay() public {
        // prepare
        uint256 borrowAmount = 20_000e18;
        uint256 collateralAmount = 15e18;
        collateral.mint(address(this), collateralAmount);
        collateral.approve(address(term), collateralAmount);
        bytes32 loanId = term.borrow(borrowAmount, collateralAmount);

        // wait partialRepay delay
        assertEq(term.partialRepayDelayPassed(loanId), false);
        vm.warp(block.timestamp + term.YEAR() * 2 + 1);
        vm.roll(block.number + 1);
        assertEq(term.partialRepayDelayPassed(loanId), true);

        // call
        uint256 callDebt = term.getLoanDebt(loanId);
        term.call(loanId);

        // loan is called
        assertEq(term.getLoan(loanId).callTime, block.timestamp);
        assertEq(term.getLoan(loanId).callDebt, callDebt);

        // issuance not yet decremented
        assertEq(term.issuance(), borrowAmount);

        // borrower kept credit, collateral still escrowed
        assertEq(credit.balanceOf(address(this)), borrowAmount);
        assertEq(collateral.balanceOf(address(term)), collateralAmount);
    }

    function testForgiveFailLoanNotFound() public {
        // forgive
        vm.prank(governor);
        vm.expectRevert("LendingTerm: loan not found");
        term.forgive(bytes32(0));
    }

    // test governor-only setter for auctionHouse
    function testGovernorSetAuctionHouse() public {
        assertEq(term.getReferences().auctionHouse, address(auctionHouse));

        vm.prank(governor);
        term.setAuctionHouse(address(this));

        assertEq(term.getReferences().auctionHouse, address(this));

        vm.expectRevert("UNAUTHORIZED");
        term.setAuctionHouse(address(auctionHouse));
    }

    // test setter for hardCap
    function testSetHardCap() public {
        assertEq(term.getParameters().hardCap, _HARDCAP);

        vm.prank(governor);
        term.setHardCap(type(uint256).max);

        assertEq(term.getParameters().hardCap, type(uint256).max);

        vm.expectRevert("UNAUTHORIZED");
        term.setHardCap(12345);
    }

    // full flow test (borrow, repay)
    function testFlowBorrowRepay() public {
        // prepare
        uint256 borrowAmount = 20_000e18;
        uint256 collateralAmount = 15e18;
        collateral.mint(address(this), collateralAmount);
        collateral.approve(address(term), collateralAmount);

        assertEq(credit.balanceOf(address(this)), 0);
        assertEq(credit.balanceOf(address(term)), 0);
        assertEq(collateral.balanceOf(address(this)), collateralAmount);
        assertEq(collateral.balanceOf(address(term)), 0);

        // borrow
        bytes32 loanId = term.borrow(borrowAmount, collateralAmount);

        assertEq(credit.balanceOf(address(this)), borrowAmount);
        assertEq(credit.balanceOf(address(term)), 0);
        assertEq(collateral.balanceOf(address(this)), 0);
        assertEq(collateral.balanceOf(address(term)), collateralAmount);

        // 1 year later, interest accrued
        vm.warp(block.timestamp + term.YEAR());
        vm.roll(block.number + 1);
        credit.mint(address(this), 2_000e18);

        assertEq(credit.balanceOf(address(this)), 22_000e18);
        assertEq(credit.balanceOf(address(term)), 0);
        assertEq(collateral.balanceOf(address(this)), 0);
        assertEq(collateral.balanceOf(address(term)), collateralAmount);

        // repay
        credit.approve(address(term), 22_000e18);
        term.repay(loanId);

        assertEq(credit.balanceOf(address(this)), 0);
        assertEq(credit.balanceOf(address(term)), 0);
        assertEq(collateral.balanceOf(address(this)), collateralAmount);
        assertEq(collateral.balanceOf(address(term)), 0);
    }

    // full flow test (borrow, call, onBid with good debt)
    function testFlowBorrowCallOnBidGoodDebt() public {
        bytes32 loanId = keccak256(
            abi.encode(address(this), address(term), block.timestamp)
        );

        // prepare
        uint256 borrowAmount = 20_000e18;
        uint256 collateralAmount = 15e18;
        collateral.mint(address(this), collateralAmount);
        collateral.approve(address(term), collateralAmount);

        assertEq(credit.balanceOf(address(this)), 0);
        assertEq(credit.balanceOf(address(term)), 0);
        assertEq(collateral.balanceOf(address(this)), collateralAmount);
        assertEq(collateral.balanceOf(address(term)), 0);

        // borrow
        bytes32 loanIdReturned = term.borrow(borrowAmount, collateralAmount);
        assertEq(loanId, loanIdReturned);

        assertEq(credit.balanceOf(address(this)), borrowAmount);
        assertEq(credit.balanceOf(address(term)), 0);
        assertEq(collateral.balanceOf(address(this)), 0);
        assertEq(collateral.balanceOf(address(term)), collateralAmount);

        // 1 year later, interest accrued
        vm.warp(block.timestamp + term.YEAR());
        vm.roll(block.number + 1);
        credit.mint(address(this), 2_000e18);

        assertEq(credit.balanceOf(address(this)), 22_000e18);
        assertEq(credit.balanceOf(address(term)), 0);
        assertEq(collateral.balanceOf(address(this)), 0);
        assertEq(collateral.balanceOf(address(term)), collateralAmount);

        // call
        guild.removeGauge(address(term));
        address caller = address(1000);
        vm.prank(caller);
        term.call(loanId);

        // debt stops accruing after call
        assertEq(term.getLoanDebt(loanId), 22_000e18);
        vm.warp(block.timestamp + 1300);
        vm.roll(block.number + 100);
        assertEq(term.getLoanDebt(loanId), 22_000e18);

        assertEq(term.getLoan(loanId).caller, caller);
        assertEq(term.getLoan(loanId).callTime, block.timestamp - 1300);
        assertEq(term.getLoan(loanId).closeTime, 0);
        assertEq(credit.balanceOf(address(this)), 22_000e18);
        assertEq(collateral.balanceOf(address(term)), collateralAmount);

        // represent a credit saver
        address saver = address(12090192);
        credit.mint(saver, 100);
        vm.prank(saver);
        credit.enterRebase();

        // auction bid
        address bidder = address(1269127618);
        credit.transfer(bidder, 22_000e18);
        vm.prank(bidder);
        credit.approve(address(term), 22_000e18);
        vm.prank(address(auctionHouse));
        term.onBid(
            loanId,
            bidder,
            3e18, // collateralToBorrower
            12e18, // collateralToBidder
            22_000e18 // creditFromBidder
        );

        // check token movements
        assertEq(collateral.balanceOf(address(this)), 3e18);
        assertEq(collateral.balanceOf(bidder), 12e18);
        assertEq(collateral.balanceOf(address(term)), 0);
        assertEq(credit.balanceOf(address(term)), 0);
        assertEq(credit.balanceOf(bidder), 0);
        assertEq(credit.balanceOf(saver), 100); // profit interpolated over time
        assertEq(credit.totalSupply(), 100);
        vm.warp(block.timestamp + credit.DISTRIBUTION_PERIOD());
        assertEq(credit.balanceOf(saver), 2_000e18 + 100); // profit distributed to saver
        assertEq(credit.totalSupply(), 2_000e18 + 100);
    }

    // full flow test (borrow, call, onBid with bad debt)
    function testFlowBorrowCallOnBidBadDebt() public {
        bytes32 loanId = keccak256(
            abi.encode(address(this), address(term), block.timestamp)
        );

        // prepare
        uint256 borrowAmount = 20_000e18;
        uint256 collateralAmount = 15e18;
        collateral.mint(address(this), collateralAmount);
        collateral.approve(address(term), collateralAmount);

        assertEq(credit.balanceOf(address(this)), 0);
        assertEq(credit.balanceOf(address(term)), 0);
        assertEq(collateral.balanceOf(address(this)), collateralAmount);
        assertEq(collateral.balanceOf(address(term)), 0);

        // borrow
        bytes32 loanIdReturned = term.borrow(borrowAmount, collateralAmount);
        assertEq(loanId, loanIdReturned);

        assertEq(credit.balanceOf(address(this)), borrowAmount);
        assertEq(credit.balanceOf(address(term)), 0);
        assertEq(collateral.balanceOf(address(this)), 0);
        assertEq(collateral.balanceOf(address(term)), collateralAmount);

        // 1 year later, interest accrued
        vm.warp(block.timestamp + term.YEAR());
        vm.roll(block.number + 1);

        assertEq(credit.balanceOf(address(this)), 20_000e18);
        assertEq(credit.balanceOf(address(term)), 0);
        assertEq(collateral.balanceOf(address(this)), 0);
        assertEq(collateral.balanceOf(address(term)), collateralAmount);

        // call
        guild.removeGauge(address(term));
        address caller = address(1000);
        vm.prank(caller);
        term.call(loanId);

        // auction bid
        address bidder = address(9182098102982);
        credit.mint(bidder, 10_000e18);
        vm.prank(bidder);
        credit.approve(address(term), 10_000e18);
        vm.prank(address(auctionHouse));
        term.onBid(
            loanId,
            bidder,
            0, // collateralToBorrower
            15e18, // collateralToBidder
            10_000e18 // creditFromBidder
        );

        // check token movements
        assertEq(collateral.balanceOf(address(this)), 0);
        assertEq(collateral.balanceOf(bidder), 15e18);
        assertEq(collateral.balanceOf(address(term)), 0);
        assertEq(credit.balanceOf(address(term)), 0);
        assertEq(credit.balanceOf(address(this)), 20_000e18);
        assertEq(credit.balanceOf(bidder), 0);
        assertEq(credit.totalSupply(), 20_000e18);

        // check loss reported
        assertEq(guild.lastGaugeLoss(address(term)), block.timestamp);
    }

    // full flow test (borrow, forgive)
    function testFlowBorrowForgive() public {
        bytes32 loanId = keccak256(
            abi.encode(address(this), address(term), block.timestamp)
        );

        // prepare
        uint256 borrowAmount = 20_000e18;
        uint256 collateralAmount = 15e18;
        collateral.mint(address(this), collateralAmount);
        collateral.approve(address(term), collateralAmount);

        assertEq(credit.balanceOf(address(this)), 0);
        assertEq(credit.balanceOf(address(term)), 0);
        assertEq(collateral.balanceOf(address(this)), collateralAmount);
        assertEq(collateral.balanceOf(address(term)), 0);

        // borrow
        bytes32 loanIdReturned = term.borrow(borrowAmount, collateralAmount);
        assertEq(loanId, loanIdReturned);

        assertEq(credit.balanceOf(address(this)), borrowAmount);
        assertEq(credit.balanceOf(address(term)), 0);
        assertEq(collateral.balanceOf(address(this)), 0);
        assertEq(collateral.balanceOf(address(term)), collateralAmount);

        // 1 year later, interest accrued
        vm.warp(block.timestamp + term.YEAR());
        vm.roll(block.number + 1);

        assertEq(credit.balanceOf(address(this)), 20_000e18);
        assertEq(credit.balanceOf(address(term)), 0);
        assertEq(collateral.balanceOf(address(this)), 0);
        assertEq(collateral.balanceOf(address(term)), collateralAmount);

        // test forgive reverts due to access control
        vm.expectRevert("UNAUTHORIZED");
        term.forgive(loanId);

        // forgive
        vm.prank(governor);
        term.forgive(loanId);

        assertEq(term.getLoan(loanId).closeTime, block.timestamp);

        assertEq(credit.balanceOf(address(this)), 20_000e18);
        assertEq(credit.balanceOf(address(term)), 0);
        assertEq(collateral.balanceOf(address(this)), 0);
        assertEq(collateral.balanceOf(address(term)), collateralAmount);

        // check loss reported
        assertEq(guild.lastGaugeLoss(address(term)), block.timestamp);

        // cannot forgive twice
        // forgive
        vm.prank(governor);
        vm.expectRevert("LendingTerm: loan closed");
        term.forgive(loanId);
    }

    // active loans are marked up when CREDIT lose value
    function testActiveLoansAreMarkedUpWhenCreditLoseValue() public {
        // prepare
        uint256 borrowAmount = 20_000e18;
        uint256 collateralAmount = 15e18;
        collateral.mint(address(this), collateralAmount);
        collateral.approve(address(term), collateralAmount);
        bytes32 loanId = term.borrow(borrowAmount, collateralAmount);

        // 1 year later, interest accrued
        vm.warp(block.timestamp + term.YEAR());
        vm.roll(block.number + 1);
        assertEq(term.getLoanDebt(loanId), 22_000e18);
        assertEq(credit.totalSupply(), 20_000e18);

        // prank the term to report a loss in another loan
        // this should discount CREDIT value by 50%, marking up
        // all loans by 2x.
        assertEq(profitManager.creditMultiplier(), 1e18);
        vm.prank(address(term));
        profitManager.notifyPnL(address(term), int256(-10_000e18));
        assertEq(profitManager.creditMultiplier(), 0.5e18);

        // active loan debt is marked up 2x
        assertEq(term.getLoanDebt(loanId), 44_000e18);

        // repay loan
        credit.mint(address(this), 24_000e18);
        credit.approve(address(term), 44_000e18);
        term.repay(loanId);

        // loan is closed
        assertEq(term.getLoanDebt(loanId), 0);
        assertEq(credit.totalSupply(), 0);
        assertEq(credit.balanceOf(address(this)), 0);
    }

    // can borrow more when CREDIT lose value
    function testCanBorrowMoreAfterCreditLoseValue() public {
        // prank the term to report a loss in another loan
        // this should discount CREDIT value by 50%, marking up
        // all loans by 2x.
        credit.mint(address(this), 100e18);
        assertEq(profitManager.creditMultiplier(), 1e18);
        vm.prank(address(term));
        profitManager.notifyPnL(address(term), int256(-50e18));
        assertEq(profitManager.creditMultiplier(), 0.5e18);
        credit.burn(100e18);

        // borrow
        uint256 borrowAmount = 40_000e18;
        uint256 collateralAmount = 15e18;
        collateral.mint(address(this), collateralAmount);
        collateral.approve(address(term), collateralAmount);
        bytes32 loanId = term.borrow(borrowAmount, collateralAmount);

        // 1 year later, interest accrued
        vm.warp(block.timestamp + term.YEAR());
        vm.roll(block.number + 1);
        assertEq(term.getLoanDebt(loanId), 44_000e18);
        assertEq(credit.totalSupply(), 40_000e18);

        // repay loan
        credit.mint(address(this), 4_000e18);
        credit.approve(address(term), 44_000e18);
        term.repay(loanId);

        // loan is closed
        assertEq(term.getLoanDebt(loanId), 0);
        assertEq(credit.totalSupply(), 0);
        assertEq(credit.balanceOf(address(this)), 0);
    }

    function testCannotUpdateAfterCall() public {
        // prepare
        uint256 borrowAmount = 20_000e18;
        uint256 collateralAmount = 15e18;
        collateral.mint(address(this), collateralAmount);
        collateral.approve(address(term), collateralAmount);

        assertEq(credit.balanceOf(address(this)), 0);
        assertEq(credit.balanceOf(address(term)), 0);
        assertEq(collateral.balanceOf(address(this)), collateralAmount);
        assertEq(collateral.balanceOf(address(term)), 0);

        // borrow
        bytes32 loanId = term.borrow(borrowAmount, collateralAmount);

        assertEq(credit.balanceOf(address(this)), borrowAmount);
        assertEq(credit.balanceOf(address(term)), 0);
        assertEq(collateral.balanceOf(address(this)), 0);
        assertEq(collateral.balanceOf(address(term)), collateralAmount);

        // 1 year later, interest accrued
        vm.warp(block.timestamp + term.YEAR());
        vm.roll(block.number + 1);

        // call
        guild.removeGauge(address(term));
        term.call(loanId);

        // cannot partialRepay
        vm.expectRevert("LendingTerm: loan called");
        term.partialRepay(loanId, 5_000e18);

        // cannot addCollateral
        vm.expectRevert("LendingTerm: loan called");
        term.addCollateral(loanId, 5_000e18);

        // cannot repay
        vm.expectRevert("LendingTerm: loan called");
        term.repay(loanId);
    }

    function testProfitAccountingRepayAfterMarkUp() public {
        // prepare
        uint256 borrowAmount = 20_000e18;
        uint256 collateralAmount = 15e18;
        collateral.mint(address(this), collateralAmount);
        collateral.approve(address(term), collateralAmount);
        bytes32 loanId = term.borrow(borrowAmount, collateralAmount);

        // 1 year later, interest accrued
        vm.warp(block.timestamp + term.YEAR());
        vm.roll(block.number + 1);
        assertEq(term.getLoanDebt(loanId), 22_000e18);
        assertEq(credit.totalSupply(), 20_000e18);

        // prank the term to report a loss in another loan
        // this should discount CREDIT value by 50%, marking up
        // all loans by 2x.
        assertEq(profitManager.creditMultiplier(), 1e18);
        vm.prank(address(term));
        profitManager.notifyPnL(address(term), int256(-10_000e18));
        assertEq(profitManager.creditMultiplier(), 0.5e18);

        // active loan debt is marked up 2x
        assertEq(term.getLoanDebt(loanId), 44_000e18);

        // add a saving user to keep track of distriuted profit
        credit.mint(address(this), 100);
        credit.enterRebase();

        // repay loan
        credit.mint(address(this), 24_000e18);
        credit.approve(address(term), 44_000e18);
        term.repay(loanId);

        // loan is closed, profit is distributed
        assertEq(term.getLoanDebt(loanId), 0);
        assertEq(credit.balanceOf(address(this)), 100);
        vm.warp(block.timestamp + credit.DISTRIBUTION_PERIOD());
        assertEq(credit.balanceOf(address(this)), 100 + 4_000e18);
    }

    function testProfitAccountingPartialRepayAfterMarkUp() public {
        // prepare
        uint256 borrowAmount = 20_000e18;
        uint256 collateralAmount = 15e18;
        collateral.mint(address(this), collateralAmount);
        collateral.approve(address(term), collateralAmount);
        bytes32 loanId = term.borrow(borrowAmount, collateralAmount);

        // 1 year later, interest accrued
        vm.warp(block.timestamp + term.YEAR());
        vm.roll(block.number + 1);
        assertEq(term.getLoanDebt(loanId), 22_000e18);
        assertEq(credit.totalSupply(), 20_000e18);

        // prank the term to report a loss in another loan
        // this should discount CREDIT value by 50%, marking up
        // all loans by 2x.
        assertEq(profitManager.creditMultiplier(), 1e18);
        vm.prank(address(term));
        profitManager.notifyPnL(address(term), int256(-10_000e18));
        assertEq(profitManager.creditMultiplier(), 0.5e18);

        // active loan debt is marked up 2x
        assertEq(term.getLoanDebt(loanId), 44_000e18);

        // add a saving user to keep track of distriuted profit
        credit.mint(address(this), 100);
        credit.enterRebase();

        // partially repay loan (50%)
        credit.mint(address(this), 2_000e18);
        credit.approve(address(term), 22_000e18);
        term.partialRepay(loanId, 22_000e18);

        // loan is 50% repaid, profit is distributed
        assertEq(term.issuance(), 10_000e18);
        assertEq(term.getLoan(loanId).borrowAmount, 10_000e18);
        assertEq(term.getLoanDebt(loanId), 22_000e18);
        assertEq(credit.balanceOf(address(this)), 100);
        vm.warp(block.timestamp + credit.DISTRIBUTION_PERIOD());
        assertEq(credit.balanceOf(address(this)), 100 + 2_000e18);
    }

    function testProfitAccountingCallBidAfterMarkUp() public {
        // prepare
        uint256 borrowAmount = 20_000e18;
        uint256 collateralAmount = 15e18;
        collateral.mint(address(this), collateralAmount);
        collateral.approve(address(term), collateralAmount);
        bytes32 loanId = term.borrow(borrowAmount, collateralAmount);

        // 1 year later, interest accrued
        vm.warp(block.timestamp + term.YEAR());
        vm.roll(block.number + 1);
        assertEq(term.getLoanDebt(loanId), 22_000e18);
        assertEq(credit.totalSupply(), 20_000e18);

        // prank the term to report a loss in another loan
        // this should discount CREDIT value by 50%, marking up
        // all loans by 2x.
        assertEq(profitManager.creditMultiplier(), 1e18);
        vm.prank(address(term));
        profitManager.notifyPnL(address(term), int256(-10_000e18));
        assertEq(profitManager.creditMultiplier(), 0.5e18);

        // active loan debt is marked up 2x
        assertEq(term.getLoanDebt(loanId), 44_000e18);

        // add a saving user to keep track of distriuted profit
        credit.mint(address(this), 100);
        credit.enterRebase();

        // seize
        guild.removeGauge(address(term));
        term.call(loanId);

        // bid at midpoint (pay full debt, get full collateral)
        vm.warp(block.timestamp + auctionHouse.midPoint());
        vm.roll(block.number + 1);
        credit.mint(address(this), 24_000e18);
        credit.approve(address(term), 44_000e18);
        auctionHouse.bid(loanId);

        // loan is repaid, profit is distributed
        assertEq(term.issuance(), 0);
        assertEq(term.getLoanDebt(loanId), 0);
        assertEq(credit.balanceOf(address(this)), 100);
        vm.warp(block.timestamp + credit.DISTRIBUTION_PERIOD());
        assertEq(credit.balanceOf(address(this)), 100 + 4_000e18);
    }

    function testProfitAccountingForgiveAfterMarkUp() public {
        // prepare
        uint256 borrowAmount = 20_000e18;
        uint256 collateralAmount = 15e18;
        collateral.mint(address(this), collateralAmount);
        collateral.approve(address(term), collateralAmount);
        bytes32 loanId = term.borrow(borrowAmount, collateralAmount);

        // 1 year later, interest accrued
        vm.warp(block.timestamp + term.YEAR());
        vm.roll(block.number + 1);
        assertEq(term.getLoanDebt(loanId), 22_000e18);
        assertEq(credit.totalSupply(), 20_000e18);

        // prank the term to report a loss in another loan
        // this should discount CREDIT value by 50%, marking up
        // all loans by 2x.
        assertEq(profitManager.creditMultiplier(), 1e18);
        credit.mint(address(this), 20_000e18);
        vm.prank(address(term));
        profitManager.notifyPnL(address(term), int256(-20_000e18));
        assertEq(profitManager.creditMultiplier(), 0.5e18);

        // active loan debt is marked up 2x
        assertEq(term.getLoanDebt(loanId), 44_000e18);

        // forgive loan
        // loan debt principal = 20k * 2 = 40k
        // totalSupply = 20k (borrowed) + 20k (bad debt in other terms) = 40k
        // should put creditMultiplier to 0 (all circulating CREDIT is bad)
        vm.prank(governor);
        term.forgive(loanId);
        assertEq(profitManager.creditMultiplier(), 0);
    }

    // MIN_BORROW increases when creditMultiplier decreases - borrow()
    function testMinBorrowAfterCreditLoseValue1() public {
        // prank the term to report a loss in another loan
        // this should discount CREDIT value by 50%, marking up
        // all loans by 2x.
        credit.mint(address(this), 100e18);
        assertEq(profitManager.creditMultiplier(), 1e18);
        vm.prank(address(term));
        profitManager.notifyPnL(address(term), int256(-50e18));
        assertEq(profitManager.creditMultiplier(), 0.5e18);
        credit.burn(100e18);

        // borrow should fail because we try to borrow 1.75x
        // the MIN_BORROW, but CREDIT value went up 2x.
        uint256 MIN_BORROW = term.MIN_BORROW();
        vm.expectRevert("LendingTerm: borrow amount too low");
        term.borrow((MIN_BORROW * 175) / 100, 10000000000e18);
    }

    // MIN_BORROW increases when creditMultiplier decreases - partialRepay()
    function testMinBorrowAfterCreditLoseValue2() public {
        // prepare
        uint256 borrowAmount = 20_000e18;
        uint256 collateralAmount = 15e18;
        collateral.mint(address(this), collateralAmount);
        collateral.approve(address(term), collateralAmount);
        bytes32 loanId = term.borrow(borrowAmount, collateralAmount);

        // 1 year later, interest accrued
        vm.warp(block.timestamp + term.YEAR());
        vm.roll(block.number + 1);
        assertEq(term.getLoanDebt(loanId), 22_000e18);
        assertEq(credit.totalSupply(), 20_000e18);

        // prank the term to report a loss in another loan
        // this should discount CREDIT value by 50%, marking up
        // all loans by 2x.
        assertEq(profitManager.creditMultiplier(), 1e18);
        credit.mint(address(this), 20_000e18);
        vm.prank(address(term));
        profitManager.notifyPnL(address(term), int256(-20_000e18));
        assertEq(profitManager.creditMultiplier(), 0.5e18);

        // active loan debt is marked up 2x
        assertEq(term.getLoanDebt(loanId), 44_000e18);

        // attempt to partialRepay with a resulting loan below MIN_BORROW
        credit.mint(address(this), 4_000e18);
        assertEq(credit.balanceOf(address(this)), 44_000e18);
        credit.approve(address(term), 41_000e18);
        term.partialRepay(loanId, 41_000e18);
    }
}<|MERGE_RESOLUTION|>--- conflicted
+++ resolved
@@ -331,20 +331,13 @@
 
         // add another gauge, equal voting weight for the 2nd gauge
         guild.addGauge(1, address(this));
-<<<<<<< HEAD
-        guild.mint(address(this), guild.getGaugeWeight(address(term)));
-        guild.incrementGauge(
-            address(this),
-            uint256(guild.getGaugeWeight(address(term)))
-        );
-=======
+
         guild.mint(address(this), _weight);
         guild.incrementGauge(address(this), _weight);
 
         // debt ceiling is _HARDCAP because credit totalSupply is 0
         // and first-ever mint does not check relative debt ceilings
         assertEq(term.debtCeiling(), _HARDCAP);
->>>>>>> e12d6c24
 
         // prepare
         uint256 borrowAmount = 20_000e18;
