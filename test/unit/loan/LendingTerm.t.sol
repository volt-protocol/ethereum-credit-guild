--- conflicted
+++ resolved
@@ -208,15 +208,7 @@
         collateral.approve(address(term2), collateralAmount);
 
         // borrow
-<<<<<<< HEAD
-        bytes32 loanId = term2.borrow(
-            address(this),
-            borrowAmount,
-            collateralAmount
-        );
-=======
         bytes32 loanId = term2.borrow(borrowAmount, collateralAmount);
->>>>>>> 2a0c8b1d
 
         // check borrow success
         assertEq(collateral.balanceOf(address(this)), 0);
@@ -252,13 +244,8 @@
         uint256 borrowAmount = 0;
         uint256 collateralAmount = 1e18;
         vm.expectRevert("LendingTerm: cannot borrow 0");
-<<<<<<< HEAD
-        term.borrow(address(this), borrowAmount, collateralAmount);
-    }
-=======
         term.borrow(borrowAmount, collateralAmount);
-    } 
->>>>>>> 2a0c8b1d
+    }
 
     // borrow fail because loan exists
     function testBorrowFailExists() public {
@@ -269,15 +256,7 @@
         collateral.approve(address(term), collateralAmount);
 
         // borrow
-<<<<<<< HEAD
-        bytes32 loanId = term.borrow(
-            address(this),
-            borrowAmount,
-            collateralAmount
-        );
-=======
-        bytes32 loanId = term.borrow(borrowAmount, collateralAmount);
->>>>>>> 2a0c8b1d
+        bytes32 loanId = term.borrow(borrowAmount, collateralAmount);
         assertEq(term.getLoan(loanId).borrowTime, block.timestamp);
 
         // borrow again in same block (same loanId)
@@ -412,15 +391,7 @@
         term.setHardCap(type(uint256).max);
 
         // borrow
-<<<<<<< HEAD
-        bytes32 loanId = term.borrow(
-            address(this),
-            borrowAmount,
-            collateralAmount
-        );
-=======
-        bytes32 loanId = term.borrow(borrowAmount, collateralAmount);
->>>>>>> 2a0c8b1d
+        bytes32 loanId = term.borrow(borrowAmount, collateralAmount);
         assertEq(term.getLoanDebt(loanId), borrowAmount);
 
         // check interest accrued over time
@@ -441,15 +412,7 @@
         uint256 collateralAmount = 15e18;
         collateral.mint(address(this), collateralAmount);
         collateral.approve(address(term), collateralAmount);
-<<<<<<< HEAD
-        bytes32 loanId = term.borrow(
-            address(this),
-            borrowAmount,
-            collateralAmount
-        );
-=======
-        bytes32 loanId = term.borrow(borrowAmount, collateralAmount);
->>>>>>> 2a0c8b1d
+        bytes32 loanId = term.borrow(borrowAmount, collateralAmount);
         assertEq(term.getLoan(loanId).collateralAmount, collateralAmount);
 
         // addCollateral
@@ -472,19 +435,10 @@
         uint256 collateralAmount = 15e18;
         collateral.mint(address(this), collateralAmount);
         collateral.approve(address(term), collateralAmount);
-<<<<<<< HEAD
-        bytes32 loanId = term.borrow(
-            address(this),
-            borrowAmount,
-            collateralAmount
-        );
-
+        bytes32 loanId = term.borrow(borrowAmount, collateralAmount);
         uint256 startingTermCollateralBalance = collateral.balanceOf(
             address(term)
         );
-=======
-        bytes32 loanId = term.borrow(borrowAmount, collateralAmount);
->>>>>>> 2a0c8b1d
 
         // repay
         vm.warp(block.timestamp + 13);
@@ -514,56 +468,6 @@
         term.addCollateral(bytes32(0), 123);
     }
 
-    function testAddCollateralDifferentRecipientAndBorrower() public {
-        // prepare & borrow
-        uint256 borrowAmount = 20_000e18;
-        uint256 collateralAmount = 15e18;
-        address recipient = address(100_000_000);
-        uint256 startingRecipientCreditBalance = credit.balanceOf(recipient);
-
-        collateral.mint(address(this), collateralAmount);
-        collateral.approve(address(term), collateralAmount);
-        bytes32 loanId = term.borrow(recipient, borrowAmount, collateralAmount);
-        assertEq(
-            term.getLoan(loanId).borrower,
-            address(this),
-            "borrower incorrect, should not be recipient"
-        );
-        assertFalse(
-            term.getLoan(loanId).borrower == recipient,
-            "recipient should not be borrower"
-        );
-
-        uint256 startingTermCollateralBalance = collateral.balanceOf(
-            address(term)
-        );
-        assertEq(
-            credit.balanceOf(recipient) - startingRecipientCreditBalance,
-            borrowAmount,
-            "incorrect recipient credit amount"
-        );
-
-        // repay
-        vm.warp(block.timestamp + 13);
-        vm.roll(block.number + 1);
-
-        uint256 debt = term.getLoanDebt(loanId);
-        credit.mint(address(this), debt);
-        credit.approve(address(term), debt);
-        term.repay(loanId);
-
-        assertEq(
-            collateral.balanceOf(address(term)),
-            startingTermCollateralBalance - collateralAmount,
-            "incorrect term collateral amounts"
-        );
-        assertEq(
-            collateral.balanceOf(address(this)),
-            collateralAmount,
-            "incorrect user collateral amount"
-        );
-    }
-
     // partialRepay success
     function testPartialRepaySuccess() public {
         // prepare & borrow
@@ -571,15 +475,7 @@
         uint256 collateralAmount = 15e18;
         collateral.mint(address(this), collateralAmount);
         collateral.approve(address(term), collateralAmount);
-<<<<<<< HEAD
-        bytes32 loanId = term.borrow(
-            address(this),
-            borrowAmount,
-            collateralAmount
-        );
-=======
-        bytes32 loanId = term.borrow(borrowAmount, collateralAmount);
->>>>>>> 2a0c8b1d
+        bytes32 loanId = term.borrow(borrowAmount, collateralAmount);
         assertEq(term.getLoan(loanId).collateralAmount, collateralAmount);
 
         // partialRepay
@@ -603,15 +499,7 @@
         uint256 collateralAmount = 15e18;
         collateral.mint(address(this), collateralAmount);
         collateral.approve(address(term), collateralAmount);
-<<<<<<< HEAD
-        bytes32 loanId = term.borrow(
-            address(this),
-            borrowAmount,
-            collateralAmount
-        );
-=======
-        bytes32 loanId = term.borrow(borrowAmount, collateralAmount);
->>>>>>> 2a0c8b1d
+        bytes32 loanId = term.borrow(borrowAmount, collateralAmount);
 
         // partialRepay
         vm.expectRevert("LendingTerm: loan opened in same block");
@@ -660,15 +548,7 @@
         uint256 collateralAmount = 15e18;
         collateral.mint(address(this), collateralAmount);
         collateral.approve(address(term), collateralAmount);
-<<<<<<< HEAD
-        bytes32 loanId = term.borrow(
-            address(this),
-            borrowAmount,
-            collateralAmount
-        );
-=======
-        bytes32 loanId = term.borrow(borrowAmount, collateralAmount);
->>>>>>> 2a0c8b1d
+        bytes32 loanId = term.borrow(borrowAmount, collateralAmount);
 
         // repay
         vm.warp(block.timestamp + time);
@@ -696,15 +576,7 @@
         uint256 collateralAmount = 15e18;
         collateral.mint(address(this), collateralAmount);
         collateral.approve(address(term), collateralAmount);
-<<<<<<< HEAD
-        bytes32 loanId = term.borrow(
-            address(this),
-            borrowAmount,
-            collateralAmount
-        );
-=======
-        bytes32 loanId = term.borrow(borrowAmount, collateralAmount);
->>>>>>> 2a0c8b1d
+        bytes32 loanId = term.borrow(borrowAmount, collateralAmount);
 
         // repay
         credit.approve(address(term), borrowAmount);
@@ -719,15 +591,7 @@
         uint256 collateralAmount = 15e18;
         collateral.mint(address(this), collateralAmount);
         collateral.approve(address(term), collateralAmount);
-<<<<<<< HEAD
-        bytes32 loanId = term.borrow(
-            address(this),
-            borrowAmount,
-            collateralAmount
-        );
-=======
-        bytes32 loanId = term.borrow(borrowAmount, collateralAmount);
->>>>>>> 2a0c8b1d
+        bytes32 loanId = term.borrow(borrowAmount, collateralAmount);
 
         // repay
         vm.warp(block.timestamp + 13);
@@ -749,15 +613,7 @@
         uint256 collateralAmount = 15e18;
         collateral.mint(address(this), collateralAmount);
         collateral.approve(address(term), collateralAmount);
-<<<<<<< HEAD
-        bytes32 loanId = term.borrow(
-            address(this),
-            borrowAmount,
-            collateralAmount
-        );
-=======
-        bytes32 loanId = term.borrow(borrowAmount, collateralAmount);
->>>>>>> 2a0c8b1d
+        bytes32 loanId = term.borrow(borrowAmount, collateralAmount);
 
         // revoke role so buffer of CREDIT cannot replenish
         vm.prank(governor);
@@ -780,15 +636,7 @@
         uint256 collateralAmount = 15e18;
         collateral.mint(address(this), collateralAmount);
         collateral.approve(address(term), collateralAmount);
-<<<<<<< HEAD
-        bytes32 loanId = term.borrow(
-            address(this),
-            borrowAmount,
-            collateralAmount
-        );
-=======
-        bytes32 loanId = term.borrow(borrowAmount, collateralAmount);
->>>>>>> 2a0c8b1d
+        bytes32 loanId = term.borrow(borrowAmount, collateralAmount);
 
         // offboard term
         vm.warp(block.timestamp + 13);
@@ -814,15 +662,7 @@
         uint256 collateralAmount = 15e18;
         collateral.mint(address(this), collateralAmount);
         collateral.approve(address(term), collateralAmount);
-<<<<<<< HEAD
-        bytes32 loanId = term.borrow(
-            address(this),
-            borrowAmount,
-            collateralAmount
-        );
-=======
-        bytes32 loanId = term.borrow(borrowAmount, collateralAmount);
->>>>>>> 2a0c8b1d
+        bytes32 loanId = term.borrow(borrowAmount, collateralAmount);
         bytes32[] memory loanIds = new bytes32[](1);
         loanIds[0] = loanId;
 
@@ -845,15 +685,7 @@
         uint256 collateralAmount = 15e18;
         collateral.mint(address(this), collateralAmount);
         collateral.approve(address(term), collateralAmount);
-<<<<<<< HEAD
-        bytes32 loanId = term.borrow(
-            address(this),
-            borrowAmount,
-            collateralAmount
-        );
-=======
-        bytes32 loanId = term.borrow(borrowAmount, collateralAmount);
->>>>>>> 2a0c8b1d
+        bytes32 loanId = term.borrow(borrowAmount, collateralAmount);
 
         // call
         vm.expectRevert("LendingTerm: cannot call");
@@ -873,15 +705,7 @@
         uint256 collateralAmount = 15e18;
         collateral.mint(address(this), collateralAmount);
         collateral.approve(address(term), collateralAmount);
-<<<<<<< HEAD
-        bytes32 loanId = term.borrow(
-            address(this),
-            borrowAmount,
-            collateralAmount
-        );
-=======
-        bytes32 loanId = term.borrow(borrowAmount, collateralAmount);
->>>>>>> 2a0c8b1d
+        bytes32 loanId = term.borrow(borrowAmount, collateralAmount);
 
         // offboard term
         guild.removeGauge(address(term));
@@ -898,15 +722,7 @@
         uint256 collateralAmount = 15e18;
         collateral.mint(address(this), collateralAmount);
         collateral.approve(address(term), collateralAmount);
-<<<<<<< HEAD
-        bytes32 loanId = term.borrow(
-            address(this),
-            borrowAmount,
-            collateralAmount
-        );
-=======
-        bytes32 loanId = term.borrow(borrowAmount, collateralAmount);
->>>>>>> 2a0c8b1d
+        bytes32 loanId = term.borrow(borrowAmount, collateralAmount);
 
         // offboard term
         vm.warp(block.timestamp + 13);
@@ -928,15 +744,7 @@
         uint256 collateralAmount = 15e18;
         collateral.mint(address(this), collateralAmount);
         collateral.approve(address(term), collateralAmount);
-<<<<<<< HEAD
-        bytes32 loanId = term.borrow(
-            address(this),
-            borrowAmount,
-            collateralAmount
-        );
-=======
-        bytes32 loanId = term.borrow(borrowAmount, collateralAmount);
->>>>>>> 2a0c8b1d
+        bytes32 loanId = term.borrow(borrowAmount, collateralAmount);
 
         // repay
         vm.warp(block.timestamp + 13);
@@ -963,15 +771,7 @@
         uint256 collateralAmount = 15e18;
         collateral.mint(address(this), collateralAmount);
         collateral.approve(address(term), collateralAmount);
-<<<<<<< HEAD
-        bytes32 loanId = term.borrow(
-            address(this),
-            borrowAmount,
-            collateralAmount
-        );
-=======
-        bytes32 loanId = term.borrow(borrowAmount, collateralAmount);
->>>>>>> 2a0c8b1d
+        bytes32 loanId = term.borrow(borrowAmount, collateralAmount);
 
         // wait partialRepay delay
         assertEq(term.partialRepayDelayPassed(loanId), false);
@@ -1042,15 +842,7 @@
         assertEq(collateral.balanceOf(address(term)), 0);
 
         // borrow
-<<<<<<< HEAD
-        bytes32 loanId = term.borrow(
-            address(this),
-            borrowAmount,
-            collateralAmount
-        );
-=======
-        bytes32 loanId = term.borrow(borrowAmount, collateralAmount);
->>>>>>> 2a0c8b1d
+        bytes32 loanId = term.borrow(borrowAmount, collateralAmount);
 
         assertEq(credit.balanceOf(address(this)), borrowAmount);
         assertEq(credit.balanceOf(address(term)), 0);
@@ -1095,15 +887,7 @@
         assertEq(collateral.balanceOf(address(term)), 0);
 
         // borrow
-<<<<<<< HEAD
-        bytes32 loanIdReturned = term.borrow(
-            address(this),
-            borrowAmount,
-            collateralAmount
-        );
-=======
         bytes32 loanIdReturned = term.borrow(borrowAmount, collateralAmount);
->>>>>>> 2a0c8b1d
         assertEq(loanId, loanIdReturned);
 
         assertEq(credit.balanceOf(address(this)), borrowAmount);
@@ -1190,15 +974,7 @@
         assertEq(collateral.balanceOf(address(term)), 0);
 
         // borrow
-<<<<<<< HEAD
-        bytes32 loanIdReturned = term.borrow(
-            address(this),
-            borrowAmount,
-            collateralAmount
-        );
-=======
         bytes32 loanIdReturned = term.borrow(borrowAmount, collateralAmount);
->>>>>>> 2a0c8b1d
         assertEq(loanId, loanIdReturned);
 
         assertEq(credit.balanceOf(address(this)), borrowAmount);
@@ -1266,15 +1042,7 @@
         assertEq(collateral.balanceOf(address(term)), 0);
 
         // borrow
-<<<<<<< HEAD
-        bytes32 loanIdReturned = term.borrow(
-            address(this),
-            borrowAmount,
-            collateralAmount
-        );
-=======
         bytes32 loanIdReturned = term.borrow(borrowAmount, collateralAmount);
->>>>>>> 2a0c8b1d
         assertEq(loanId, loanIdReturned);
 
         assertEq(credit.balanceOf(address(this)), borrowAmount);
@@ -1323,15 +1091,7 @@
         uint256 collateralAmount = 15e18;
         collateral.mint(address(this), collateralAmount);
         collateral.approve(address(term), collateralAmount);
-<<<<<<< HEAD
-        bytes32 loanId = term.borrow(
-            address(this),
-            borrowAmount,
-            collateralAmount
-        );
-=======
-        bytes32 loanId = term.borrow(borrowAmount, collateralAmount);
->>>>>>> 2a0c8b1d
+        bytes32 loanId = term.borrow(borrowAmount, collateralAmount);
 
         // 1 year later, interest accrued
         vm.warp(block.timestamp + term.YEAR());
@@ -1378,15 +1138,7 @@
         uint256 collateralAmount = 15e18;
         collateral.mint(address(this), collateralAmount);
         collateral.approve(address(term), collateralAmount);
-<<<<<<< HEAD
-        bytes32 loanId = term.borrow(
-            address(this),
-            borrowAmount,
-            collateralAmount
-        );
-=======
-        bytes32 loanId = term.borrow(borrowAmount, collateralAmount);
->>>>>>> 2a0c8b1d
+        bytes32 loanId = term.borrow(borrowAmount, collateralAmount);
 
         // 1 year later, interest accrued
         vm.warp(block.timestamp + term.YEAR());
@@ -1418,15 +1170,7 @@
         assertEq(collateral.balanceOf(address(term)), 0);
 
         // borrow
-<<<<<<< HEAD
-        bytes32 loanId = term.borrow(
-            address(this),
-            borrowAmount,
-            collateralAmount
-        );
-=======
-        bytes32 loanId = term.borrow(borrowAmount, collateralAmount);
->>>>>>> 2a0c8b1d
+        bytes32 loanId = term.borrow(borrowAmount, collateralAmount);
 
         assertEq(credit.balanceOf(address(this)), borrowAmount);
         assertEq(credit.balanceOf(address(term)), 0);
@@ -1460,15 +1204,7 @@
         uint256 collateralAmount = 15e18;
         collateral.mint(address(this), collateralAmount);
         collateral.approve(address(term), collateralAmount);
-<<<<<<< HEAD
-        bytes32 loanId = term.borrow(
-            address(this),
-            borrowAmount,
-            collateralAmount
-        );
-=======
-        bytes32 loanId = term.borrow(borrowAmount, collateralAmount);
->>>>>>> 2a0c8b1d
+        bytes32 loanId = term.borrow(borrowAmount, collateralAmount);
 
         // 1 year later, interest accrued
         vm.warp(block.timestamp + term.YEAR());
@@ -1509,15 +1245,7 @@
         uint256 collateralAmount = 15e18;
         collateral.mint(address(this), collateralAmount);
         collateral.approve(address(term), collateralAmount);
-<<<<<<< HEAD
-        bytes32 loanId = term.borrow(
-            address(this),
-            borrowAmount,
-            collateralAmount
-        );
-=======
-        bytes32 loanId = term.borrow(borrowAmount, collateralAmount);
->>>>>>> 2a0c8b1d
+        bytes32 loanId = term.borrow(borrowAmount, collateralAmount);
 
         // 1 year later, interest accrued
         vm.warp(block.timestamp + term.YEAR());
@@ -1560,15 +1288,7 @@
         uint256 collateralAmount = 15e18;
         collateral.mint(address(this), collateralAmount);
         collateral.approve(address(term), collateralAmount);
-<<<<<<< HEAD
-        bytes32 loanId = term.borrow(
-            address(this),
-            borrowAmount,
-            collateralAmount
-        );
-=======
-        bytes32 loanId = term.borrow(borrowAmount, collateralAmount);
->>>>>>> 2a0c8b1d
+        bytes32 loanId = term.borrow(borrowAmount, collateralAmount);
 
         // 1 year later, interest accrued
         vm.warp(block.timestamp + term.YEAR());
@@ -1616,15 +1336,7 @@
         uint256 collateralAmount = 15e18;
         collateral.mint(address(this), collateralAmount);
         collateral.approve(address(term), collateralAmount);
-<<<<<<< HEAD
-        bytes32 loanId = term.borrow(
-            address(this),
-            borrowAmount,
-            collateralAmount
-        );
-=======
-        bytes32 loanId = term.borrow(borrowAmount, collateralAmount);
->>>>>>> 2a0c8b1d
+        bytes32 loanId = term.borrow(borrowAmount, collateralAmount);
 
         // 1 year later, interest accrued
         vm.warp(block.timestamp + term.YEAR());
@@ -1669,11 +1381,7 @@
         // the MIN_BORROW, but CREDIT value went up 2x.
         uint256 MIN_BORROW = term.MIN_BORROW();
         vm.expectRevert("LendingTerm: borrow amount too low");
-<<<<<<< HEAD
-        term.borrow(address(this), (MIN_BORROW * 175) / 100, 10000000000e18);
-=======
         term.borrow(MIN_BORROW * 175 / 100, 10000000000e18);
->>>>>>> 2a0c8b1d
     }
 
     // MIN_BORROW increases when creditMultiplier decreases - partialRepay()
@@ -1683,15 +1391,7 @@
         uint256 collateralAmount = 15e18;
         collateral.mint(address(this), collateralAmount);
         collateral.approve(address(term), collateralAmount);
-<<<<<<< HEAD
-        bytes32 loanId = term.borrow(
-            address(this),
-            borrowAmount,
-            collateralAmount
-        );
-=======
-        bytes32 loanId = term.borrow(borrowAmount, collateralAmount);
->>>>>>> 2a0c8b1d
+        bytes32 loanId = term.borrow(borrowAmount, collateralAmount);
 
         // 1 year later, interest accrued
         vm.warp(block.timestamp + term.YEAR());
