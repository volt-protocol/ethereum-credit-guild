// SPDX-License-Identifier: GPL-3.0-or-later
pragma solidity 0.8.13;

import {Test} from "@forge-std/Test.sol";
import {Core} from "@src/core/Core.sol";
import {ECDSA} from "@openzeppelin/contracts/utils/cryptography/ECDSA.sol";
import {CoreRoles} from "@src/core/CoreRoles.sol";
import {MockERC20} from "@test/mock/MockERC20.sol";
import {GuildToken} from "@src/tokens/GuildToken.sol";
import {CreditToken} from "@src/tokens/CreditToken.sol";
import {LendingTerm} from "@src/loan/LendingTerm.sol";
import {AuctionHouse} from "@src/loan/AuctionHouse.sol";
import {ProfitManager} from "@src/governance/ProfitManager.sol";
import {RateLimitedMinter} from "@src/rate-limits/RateLimitedMinter.sol";

contract LendingTermSignaturesUnitTest is Test {
    address private governor = address(1);
    address private guardian = address(2);
    Core private core;
    ProfitManager private profitManager;
    CreditToken credit;
    GuildToken guild;
    MockERC20 collateral;
    RateLimitedMinter rlcm;
    AuctionHouse auctionHouse;
    LendingTerm term;

    uint256 public alicePrivateKey = uint256(0x42);
    address public alice = vm.addr(alicePrivateKey);
    uint256 public bobPrivateKey = uint256(0x43);
    address public bob = vm.addr(bobPrivateKey);

    // LendingTerm params
    uint256 constant _CREDIT_PER_COLLATERAL_TOKEN = 2000e18; // 2000, same decimals
    uint256 constant _INTEREST_RATE = 0.10e18; // 10% APR
    uint256 constant _OPENING_FEE = 0.02e18; // 2%
    uint256 constant _CALL_FEE = 0.05e18; // 5%
    uint256 constant _CALL_PERIOD = 1 hours;
    uint256 constant _HARDCAP = 20_000_000e18;
    uint256 constant _LTV_BUFFER = 0.20e18; // 20%

    function setUp() public {
        vm.warp(1679067867);
        vm.roll(16848497);
        core = new Core();

        profitManager = new ProfitManager(address(core));
        collateral = new MockERC20();
        credit = new CreditToken(address(core));
<<<<<<< HEAD
        guild = new GuildToken(address(core), address(profitManager), address(credit), _CYCLE_LENGTH, _FREEZE_PERIOD);
        rlcm = new RateLimitedMinter(
=======
        guild = new GuildToken(address(core), address(profitManager), address(credit));
        rlcm = new RateLimitedCreditMinter(
>>>>>>> 283a7fd3
            address(core), /*_core*/
            address(credit), /*_token*/
            CoreRoles.RATE_LIMITED_CREDIT_MINTER, /*_role*/
            type(uint256).max, /*_maxRateLimitPerSecond*/
            type(uint128).max, /*_rateLimitPerSecond*/
            type(uint128).max /*_bufferCap*/
        );
        auctionHouse = new AuctionHouse(
            address(core),
            650,
            1800,
            0.1e18
        );
        term = new LendingTerm(
            address(core), /*_core*/
            address(profitManager), /*_profitManager*/
            address(guild), /*_guildToken*/
            address(auctionHouse), /*_auctionHouse*/
            address(rlcm), /*_creditMinter*/
            address(credit), /*_creditToken*/
            LendingTerm.LendingTermParams({
                collateralToken: address(collateral),
                maxDebtPerCollateralToken: _CREDIT_PER_COLLATERAL_TOKEN,
                interestRate: _INTEREST_RATE,
                maxDelayBetweenPartialRepay: 0,
                minPartialRepayPercent: 0,
                openingFee: _OPENING_FEE,
                callFee: _CALL_FEE,
                callPeriod: _CALL_PERIOD,
                hardCap: _HARDCAP,
                ltvBuffer: _LTV_BUFFER
            })
        );
        profitManager.initializeReferences(address(credit), address(guild));

        // roles
        core.grantRole(CoreRoles.GOVERNOR, governor);
        core.grantRole(CoreRoles.GUARDIAN, guardian);
        core.grantRole(CoreRoles.CREDIT_MINTER, address(this));
        core.grantRole(CoreRoles.GUILD_MINTER, address(this));
        core.grantRole(CoreRoles.GAUGE_ADD, address(this));
        core.grantRole(CoreRoles.GAUGE_REMOVE, address(this));
        core.grantRole(CoreRoles.GAUGE_PARAMETERS, address(this));
        core.grantRole(CoreRoles.CREDIT_MINTER, address(rlcm));
        core.grantRole(CoreRoles.RATE_LIMITED_CREDIT_MINTER, address(term));
        core.grantRole(CoreRoles.GAUGE_PNL_NOTIFIER, address(term));
        core.renounceRole(CoreRoles.GOVERNOR, address(this));

        // add gauge and vote for it
        guild.setMaxGauges(10);
        guild.addGauge(1, address(term));
        guild.mint(address(this), _HARDCAP * 2);
        guild.incrementGauge(address(term), _HARDCAP);

        // labels
        vm.label(address(core), "core");
        vm.label(address(profitManager), "profitManager");
        vm.label(address(collateral), "collateral");
        vm.label(address(credit), "credit");
        vm.label(address(guild), "guild");
        vm.label(address(rlcm), "rlcm");
        vm.label(address(auctionHouse), "auctionHouse");
        vm.label(address(term), "term");
        vm.label(alice, "alice");
        vm.label(bob, "bob");
    }

    function testInitialState() public {
        assertEq(term.interestRate(), _INTEREST_RATE);
    }

    function testBorrowWithPermit() public {
        // prepare
        uint256 borrowAmount = 20_000e18;
        uint256 collateralAmount = 12e18;
        collateral.mint(alice, collateralAmount);
        credit.mint(alice, 400e18);
        vm.prank(alice);
        credit.approve(address(term), 400e18);

        // sign permit message valid for 10s
        bytes32 structHash = keccak256(abi.encode(
            keccak256("Permit(address owner,address spender,uint256 value,uint256 nonce,uint256 deadline)"),
            alice,
            address(term),
            collateralAmount,
            collateral.nonces(alice),
            block.timestamp + 10
        ));
        bytes32 digest = ECDSA.toTypedDataHash(collateral.DOMAIN_SEPARATOR(), structHash);
        (uint8 v, bytes32 r, bytes32 s) = vm.sign(alicePrivateKey, digest);
        assertEq(ECDSA.recover(digest, v, r, s), alice);

        // if deadline is passed, cannot broadcast
        vm.warp(block.timestamp + 20);
        vm.expectRevert("ERC20Permit: expired deadline");
        vm.prank(alice);
        term.borrowWithPermit(
            borrowAmount,
            collateralAmount,
            block.timestamp - 10,
            LendingTerm.Signature({ v: v, r: r, s: s })
        );
        vm.warp(block.timestamp - 20);

        // borrow
        vm.prank(alice);
        bytes32 loanId = term.borrowWithPermit(
            borrowAmount,
            collateralAmount,
            block.timestamp + 10,
            LendingTerm.Signature({ v: v, r: r, s: s })
        );

        // check loan creation
        assertEq(term.getLoan(loanId).borrower, alice);
        assertEq(term.getLoan(loanId).borrowAmount, borrowAmount);
        assertEq(term.getLoan(loanId).collateralAmount, collateralAmount);
        assertEq(term.getLoan(loanId).caller, address(0));
        assertEq(term.getLoan(loanId).callTime, 0);
        assertEq(term.getLoan(loanId).originationTime, block.timestamp);
        assertEq(term.getLoan(loanId).closeTime, 0);

        // nonce is consumed, cannot broadcast again
        assertEq(collateral.nonces(alice), 1);
        vm.expectRevert("ERC20Permit: invalid signature");
        vm.prank(alice);
        term.borrowWithPermit(
            borrowAmount,
            collateralAmount,
            block.timestamp + 10,
            LendingTerm.Signature({ v: v, r: r, s: s })
        );
    }

    function testBorrowWithCreditPermit() public {
        // prepare
        uint256 borrowAmount = 20_000e18;
        uint256 collateralAmount = 12e18;
        collateral.mint(alice, collateralAmount);
        credit.mint(alice, 400e18);
        vm.prank(alice);
        collateral.approve(address(term), collateralAmount);

        // sign permit message valid for 10s
        bytes32 structHash = keccak256(abi.encode(
            keccak256("Permit(address owner,address spender,uint256 value,uint256 nonce,uint256 deadline)"),
            alice,
            address(term),
            400e18,
            credit.nonces(alice),
            block.timestamp + 10
        ));
        bytes32 digest = ECDSA.toTypedDataHash(credit.DOMAIN_SEPARATOR(), structHash);
        (uint8 v, bytes32 r, bytes32 s) = vm.sign(alicePrivateKey, digest);
        assertEq(ECDSA.recover(digest, v, r, s), alice);

        // if deadline is passed, cannot broadcast
        vm.warp(block.timestamp + 20);
        vm.expectRevert("ERC20Permit: expired deadline");
        vm.prank(alice);
        term.borrowWithCreditPermit(
            borrowAmount,
            collateralAmount,
            block.timestamp - 10,
            LendingTerm.Signature({ v: v, r: r, s: s })
        );
        vm.warp(block.timestamp - 20);

        // borrow
        vm.prank(alice);
        bytes32 loanId = term.borrowWithCreditPermit(
            borrowAmount,
            collateralAmount,
            block.timestamp + 10,
            LendingTerm.Signature({ v: v, r: r, s: s })
        );

        // check loan creation
        assertEq(term.getLoan(loanId).borrower, alice);
        assertEq(term.getLoan(loanId).borrowAmount, borrowAmount);
        assertEq(term.getLoan(loanId).collateralAmount, collateralAmount);
        assertEq(term.getLoan(loanId).caller, address(0));
        assertEq(term.getLoan(loanId).callTime, 0);
        assertEq(term.getLoan(loanId).originationTime, block.timestamp);
        assertEq(term.getLoan(loanId).closeTime, 0);

        // nonce is consumed, cannot broadcast again
        assertEq(credit.nonces(alice), 1);
        vm.expectRevert("ERC20Permit: invalid signature");
        vm.prank(alice);
        term.borrowWithCreditPermit(
            borrowAmount,
            collateralAmount,
            block.timestamp + 10,
            LendingTerm.Signature({ v: v, r: r, s: s })
        );
    }

    function testBorrowWithPermits() public {
        // prepare
        uint256 borrowAmount = 20_000e18;
        uint256 collateralAmount = 12e18;
        collateral.mint(alice, collateralAmount);
        credit.mint(alice, 400e18);

        // sign credit permit message valid for 10s
        bytes32 structHash = keccak256(abi.encode(
            keccak256("Permit(address owner,address spender,uint256 value,uint256 nonce,uint256 deadline)"),
            alice,
            address(term),
            400e18,
            credit.nonces(alice),
            block.timestamp + 10
        ));
        bytes32 digest = ECDSA.toTypedDataHash(credit.DOMAIN_SEPARATOR(), structHash);
        (uint8 vCredit, bytes32 rCredit, bytes32 sCredit) = vm.sign(alicePrivateKey, digest);
        assertEq(ECDSA.recover(digest, vCredit, rCredit, sCredit), alice);

        // sign collateral permit message valid for 10s
        structHash = keccak256(abi.encode(
            keccak256("Permit(address owner,address spender,uint256 value,uint256 nonce,uint256 deadline)"),
            alice,
            address(term),
            collateralAmount,
            collateral.nonces(alice),
            block.timestamp + 10
        ));
        digest = ECDSA.toTypedDataHash(collateral.DOMAIN_SEPARATOR(), structHash);
        (uint8 vCollateral, bytes32 rCollateral, bytes32 sCollateral) = vm.sign(alicePrivateKey, digest);
        assertEq(ECDSA.recover(digest, vCollateral, rCollateral, sCollateral), alice);

        // if deadline is passed, cannot broadcast
        vm.warp(block.timestamp + 20);
        vm.expectRevert("ERC20Permit: expired deadline");
        vm.prank(alice);
        term.borrowWithPermits(
            borrowAmount,
            collateralAmount,
            block.timestamp - 10,
            LendingTerm.Signature({ v: vCollateral, r: rCollateral, s: sCollateral }),
            LendingTerm.Signature({ v: vCredit, r: rCredit, s: sCredit })
        );
        vm.warp(block.timestamp - 20);

        // borrow
        vm.prank(alice);
        bytes32 loanId = term.borrowWithPermits(
            borrowAmount,
            collateralAmount,
            block.timestamp + 10,
            LendingTerm.Signature({ v: vCollateral, r: rCollateral, s: sCollateral }),
            LendingTerm.Signature({ v: vCredit, r: rCredit, s: sCredit })
        );

        // check loan creation
        assertEq(term.getLoan(loanId).borrower, alice);
        assertEq(term.getLoan(loanId).borrowAmount, borrowAmount);
        assertEq(term.getLoan(loanId).collateralAmount, collateralAmount);
        assertEq(term.getLoan(loanId).caller, address(0));
        assertEq(term.getLoan(loanId).callTime, 0);
        assertEq(term.getLoan(loanId).originationTime, block.timestamp);
        assertEq(term.getLoan(loanId).closeTime, 0);

        // nonce is consumed, cannot broadcast again
        assertEq(credit.nonces(alice), 1);
        assertEq(collateral.nonces(alice), 1);
        vm.expectRevert("ERC20Permit: invalid signature");
        vm.prank(alice);
        term.borrowWithPermits(
            borrowAmount,
            collateralAmount,
            block.timestamp + 10,
            LendingTerm.Signature({ v: vCollateral, r: rCollateral, s: sCollateral }),
            LendingTerm.Signature({ v: vCredit, r: rCredit, s: sCredit })
        );
    }

    function _doAliceBorrow() internal returns (bytes32) {
        // prepare
        uint256 borrowAmount = 20_000e18;
        uint256 collateralAmount = 12e18;
        collateral.mint(alice, collateralAmount);

        // manual approve
        vm.prank(alice);
        collateral.approve(address(term), collateralAmount);

        // borrow
        credit.mint(alice, 400e18);
        vm.prank(alice);
        credit.approve(address(term), 400e18);
        vm.prank(alice);
        bytes32 loanId = term.borrow(
            borrowAmount,
            collateralAmount
        );

        vm.roll(block.number + 1);
        vm.warp(block.timestamp + 13);

        return loanId;
    }

    function testAddCollateralWithPermit() public {
        bytes32 loanId = _doAliceBorrow();

        // prepare
        uint256 addCollateralAmount = 10e18;
        collateral.mint(alice, addCollateralAmount);

        // sign permit message valid for 10s
        bytes32 structHash = keccak256(abi.encode(
            keccak256("Permit(address owner,address spender,uint256 value,uint256 nonce,uint256 deadline)"),
            alice,
            address(term),
            addCollateralAmount,
            collateral.nonces(alice),
            block.timestamp + 10
        ));
        bytes32 digest = ECDSA.toTypedDataHash(collateral.DOMAIN_SEPARATOR(), structHash);
        (uint8 v, bytes32 r, bytes32 s) = vm.sign(alicePrivateKey, digest);
        assertEq(ECDSA.recover(digest, v, r, s), alice);

        // if deadline is passed, cannot broadcast
        vm.warp(block.timestamp + 20);
        vm.expectRevert("ERC20Permit: expired deadline");
        vm.prank(alice);
        term.addCollateralWithPermit(
            loanId,
            addCollateralAmount,
            block.timestamp - 10,
            LendingTerm.Signature({ v: v, r: r, s: s })
        );
        vm.warp(block.timestamp - 20);

        // addCollateral
        vm.prank(alice);
        term.addCollateralWithPermit(
            loanId,
            addCollateralAmount,
            block.timestamp + 10,
            LendingTerm.Signature({ v: v, r: r, s: s })
        );

        // check loan updated
        assertEq(term.getLoan(loanId).collateralAmount, 12e18 + addCollateralAmount);

        // nonce is consumed, cannot broadcast again
        assertEq(collateral.nonces(alice), 1);
        vm.expectRevert("ERC20Permit: invalid signature");
        vm.prank(alice);
        term.addCollateralWithPermit(
            loanId,
            addCollateralAmount,
            block.timestamp + 10,
            LendingTerm.Signature({ v: v, r: r, s: s })
        );
    }

    function testPartialRepayWithPermit() public {
        bytes32 loanId = _doAliceBorrow();

        // prepare
        uint256 debtToRepay = 5_000e18;
        credit.mint(alice, debtToRepay);

        // sign permit message valid for 10s
        LendingTerm.Signature memory permitSig;
        {
            bytes32 structHash = keccak256(abi.encode(
                keccak256("Permit(address owner,address spender,uint256 value,uint256 nonce,uint256 deadline)"),
                alice,
                address(term),
                debtToRepay,
                credit.nonces(alice),
                block.timestamp + 10
            ));
            bytes32 digest = ECDSA.toTypedDataHash(credit.DOMAIN_SEPARATOR(), structHash);
            (uint8 v, bytes32 r, bytes32 s) = vm.sign(alicePrivateKey, digest);
            assertEq(ECDSA.recover(digest, v, r, s), alice);
            permitSig = LendingTerm.Signature({ v: v, r: r, s: s });
        }

        // if deadline is passed, cannot broadcast
        vm.warp(block.timestamp + 20);
        vm.expectRevert("ERC20Permit: expired deadline");
        vm.prank(alice);
        term.partialRepayWithPermit(
            loanId,
            debtToRepay,
            block.timestamp - 10,
            permitSig
        );
        vm.warp(block.timestamp - 20);

        // partialRepay
        uint256 debtBefore = term.getLoanDebt(loanId);
        vm.prank(alice);
        term.partialRepayWithPermit(
            loanId,
            debtToRepay,
            block.timestamp + 10,
            permitSig
        );

        // check loan updated +- 0.01% error due to rounding
        assertGt(term.getLoanDebt(loanId), debtBefore - debtToRepay - 0.0001e18);
        assertLt(term.getLoanDebt(loanId), debtBefore - debtToRepay + 0.0001e18);

        // nonce is consumed, cannot broadcast again
        assertEq(credit.nonces(alice), 1);
        vm.expectRevert("ERC20Permit: invalid signature");
        vm.prank(alice);
        term.partialRepayWithPermit(
            loanId,
            debtToRepay,
            block.timestamp + 10,
            permitSig
        );
    }

    function testRepayWithPermit() public {
        bytes32 loanId = _doAliceBorrow();

        credit.mint(alice, 1_000e18); // mint enough to cover interests

        // sign permit message valid for 10s
        bytes32 structHash = keccak256(abi.encode(
            keccak256("Permit(address owner,address spender,uint256 value,uint256 nonce,uint256 deadline)"),
            alice,
            address(term),
            21_000e18,
            credit.nonces(alice),
            block.timestamp + 10
        ));
        bytes32 digest = ECDSA.toTypedDataHash(credit.DOMAIN_SEPARATOR(), structHash);
        (uint8 v, bytes32 r, bytes32 s) = vm.sign(alicePrivateKey, digest);
        assertEq(ECDSA.recover(digest, v, r, s), alice);

        // if deadline is passed, cannot broadcast
        vm.warp(block.timestamp + 20);
        vm.expectRevert("ERC20Permit: expired deadline");
        vm.prank(alice);
        term.repayWithPermit(
            loanId,
            21_000e18,
            block.timestamp - 10,
            LendingTerm.Signature({ v: v, r: r, s: s })
        );
        vm.warp(block.timestamp - 20);

        // repay
        uint256 debt = term.getLoanDebt(loanId);
        vm.prank(alice);
        term.repayWithPermit(
            loanId,
            21_000e18,
            block.timestamp + 10,
            LendingTerm.Signature({ v: v, r: r, s: s })
        );

        // check loan is closed
        assertEq(term.getLoan(loanId).closeTime, block.timestamp);

        // nonce is consumed, cannot broadcast again
        assertEq(credit.nonces(alice), 1);
        vm.expectRevert("ERC20Permit: invalid signature");
        vm.prank(alice);
        term.repayWithPermit(
            loanId,
            21_000e18,
            block.timestamp + 10,
            LendingTerm.Signature({ v: v, r: r, s: s })
        );

        // check not all credit is pulled but just the debt amount
        assertEq(credit.balanceOf(alice), 21_000e18 - debt);
    }

    function testCallManyWithPermit() public {
        bytes32 loanId = _doAliceBorrow();
        bytes32[] memory loanIds = new bytes32[](1);
        loanIds[0] = loanId;

        // mint enough to cover call fee
        credit.mint(bob, 1_000e18); 

        // sign permit message valid for 10s
        bytes32 structHash = keccak256(abi.encode(
            keccak256("Permit(address owner,address spender,uint256 value,uint256 nonce,uint256 deadline)"),
            bob,
            address(term),
            1_000e18,
            credit.nonces(bob),
            block.timestamp + 10
        ));
        bytes32 digest = ECDSA.toTypedDataHash(credit.DOMAIN_SEPARATOR(), structHash);
        (uint8 v, bytes32 r, bytes32 s) = vm.sign(bobPrivateKey, digest);
        assertEq(ECDSA.recover(digest, v, r, s), bob);

        // if deadline is passed, cannot broadcast
        vm.warp(block.timestamp + 20);
        vm.expectRevert("ERC20Permit: expired deadline");
        vm.prank(bob);
        term.callManyWithPermit(
            loanIds,
            block.timestamp - 10,
            LendingTerm.Signature({ v: v, r: r, s: s })
        );
        vm.warp(block.timestamp - 20);

        // call
        vm.prank(bob);
        term.callManyWithPermit(
            loanIds,
            block.timestamp + 10,
            LendingTerm.Signature({ v: v, r: r, s: s })
        );

        // check loan is called
        assertEq(term.getLoan(loanId).caller, bob);
        assertEq(term.getLoan(loanId).callTime, block.timestamp);

        // nonce is consumed, cannot broadcast again
        assertEq(credit.nonces(bob), 1);
    }
}<|MERGE_RESOLUTION|>--- conflicted
+++ resolved
@@ -47,13 +47,8 @@
         profitManager = new ProfitManager(address(core));
         collateral = new MockERC20();
         credit = new CreditToken(address(core));
-<<<<<<< HEAD
-        guild = new GuildToken(address(core), address(profitManager), address(credit), _CYCLE_LENGTH, _FREEZE_PERIOD);
+        guild = new GuildToken(address(core), address(profitManager), address(credit));
         rlcm = new RateLimitedMinter(
-=======
-        guild = new GuildToken(address(core), address(profitManager), address(credit));
-        rlcm = new RateLimitedCreditMinter(
->>>>>>> 283a7fd3
             address(core), /*_core*/
             address(credit), /*_token*/
             CoreRoles.RATE_LIMITED_CREDIT_MINTER, /*_role*/
