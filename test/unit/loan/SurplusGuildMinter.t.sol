// SPDX-License-Identifier: GPL-3.0-or-later
pragma solidity 0.8.13;

import {Test} from "@forge-std/Test.sol";
import {Core} from "@src/core/Core.sol";
import {CoreRoles} from "@src/core/CoreRoles.sol";
import {GuildToken} from "@src/tokens/GuildToken.sol";
import {CreditToken} from "@src/tokens/CreditToken.sol";
import {ProfitManager} from "@src/governance/ProfitManager.sol";
import {RateLimitedMinter} from "@src/rate-limits/RateLimitedMinter.sol";
import {SurplusGuildMinter} from "@src/loan/SurplusGuildMinter.sol";

contract SurplusGuildMinterUnitTest is Test {
    address private governor = address(1);
    address private guardian = address(2);
    address private term = address(1182791270913933);
    Core private core;
    ProfitManager private profitManager;
    CreditToken credit;
    GuildToken guild;
    RateLimitedMinter rlgm;
    SurplusGuildMinter sgm;

    // GuildMinter params
    uint256 constant RATIO = 2e18;
    uint256 constant INTEREST_RATE = 0.1e18; // 10%

    function setUp() public {
        vm.warp(1679067867);
        vm.roll(16848497);
        core = new Core();

        profitManager = new ProfitManager(address(core));
        credit = new CreditToken(address(core));
<<<<<<< HEAD
        guild = new GuildToken(address(core), address(profitManager), address(credit));
        rlgm = new RateLimitedGuildMinter(
=======
        guild = new GuildToken(address(core), address(profitManager), address(credit), _CYCLE_LENGTH, _FREEZE_PERIOD);
        rlgm = new RateLimitedMinter(
>>>>>>> 0cb11478
            address(core), /*_core*/
            address(guild), /*_token*/
            CoreRoles.RATE_LIMITED_GUILD_MINTER, /*_role*/
            type(uint256).max, /*_maxRateLimitPerSecond*/
            type(uint128).max, /*_rateLimitPerSecond*/
            type(uint128).max /*_bufferCap*/
        );
        sgm = new SurplusGuildMinter(
            address(core),
            address(profitManager),
            address(credit),
            address(guild),
            address(rlgm),
            RATIO,
            INTEREST_RATE
        );
        profitManager.initializeReferences(address(credit), address(guild));

        // roles
        core.grantRole(CoreRoles.GOVERNOR, governor);
        core.grantRole(CoreRoles.GUARDIAN, guardian);
        core.grantRole(CoreRoles.CREDIT_MINTER, address(this));
        core.grantRole(CoreRoles.GUILD_MINTER, address(this));
        core.grantRole(CoreRoles.GAUGE_ADD, address(this));
        core.grantRole(CoreRoles.GAUGE_REMOVE, address(this));
        core.grantRole(CoreRoles.GAUGE_PARAMETERS, address(this));
        core.grantRole(CoreRoles.GUILD_MINTER, address(rlgm));
        core.grantRole(CoreRoles.RATE_LIMITED_GUILD_MINTER, address(sgm));
        core.grantRole(CoreRoles.GUILD_SURPLUS_BUFFER_WITHDRAW, address(sgm));
        core.grantRole(CoreRoles.GAUGE_PNL_NOTIFIER, address(this));
        core.renounceRole(CoreRoles.GOVERNOR, address(this));

        // add gauge and vote for it
        guild.setMaxGauges(10);
        guild.addGauge(1, term);
        guild.mint(address(this), 50e18);
        guild.incrementGauge(term, uint112(50e18));

        // labels
        vm.label(address(core), "core");
        vm.label(address(profitManager), "profitManager");
        vm.label(address(credit), "credit");
        vm.label(address(guild), "guild");
        vm.label(address(rlgm), "rlcgm");
        vm.label(address(sgm), "sgm");
        vm.label(term, "term");
    }

    // test contract view functions after deployment
    function testInitialState() public {
        assertEq(address(sgm.core()), address(core));
        assertEq(address(sgm.credit()), address(credit));
        assertEq(address(sgm.guild()), address(guild));
        assertEq(address(sgm.rlgm()), address(rlgm));
        assertEq(sgm.ratio(), RATIO);
        assertEq(sgm.interestRate(), INTEREST_RATE);
    }

    // test stake function
    function testStake() public {
        // initial state
        assertEq(profitManager.surplusBuffer(), 0);
        assertEq(guild.balanceOf(address(sgm)), 0);
        assertEq(guild.getGaugeWeight(term), 50e18);

        // cannot stake dust amounts
        uint256 minStake = sgm.MIN_STAKE();
        vm.expectRevert("SurplusGuildMinter: min stake");
        sgm.stake(term, minStake - 1);

        // stake 100 CREDIT
        credit.mint(address(this), 100e18);
        credit.approve(address(sgm), 100e18);
        sgm.stake(term, 100e18);
        
        // check after-stake state
        assertEq(credit.balanceOf(address(this)), 0);
        assertEq(profitManager.surplusBuffer(), 100e18);
        assertEq(guild.balanceOf(address(sgm)), 200e18);
        assertEq(guild.getGaugeWeight(term), 250e18);
        assertEq(sgm.stakes(address(this), term), 100e18);

        // cannot stake twice
        credit.mint(address(this), 100e18);
        credit.approve(address(sgm), 100e18);
        vm.expectRevert("SurplusGuildMinter: already staking");
        sgm.stake(term, 100e18);
    }

    // test unstake function without loss & with interests
    function testUnstakeWithoutLoss() public {
        // setup
        credit.mint(address(this), 150e18);
        credit.approve(address(sgm), 150e18);
        sgm.stake(term, 150e18);
        assertEq(credit.balanceOf(address(this)), 0);
        assertEq(profitManager.surplusBuffer(), 150e18);
        assertEq(guild.balanceOf(address(sgm)), 300e18);
        assertEq(guild.getGaugeWeight(term), 350e18);
        assertEq(sgm.stakes(address(this), term), 150e18);

        // the guild token earn interests
        vm.prank(governor);
        profitManager.setProfitSharingConfig(
            0.5e18, // surplusBufferSplit
            0, // creditSplit
            0.5e18, // guildSplit
            0, // otherSplit
            address(0) // otherRecipient
        );
        credit.mint(address(profitManager), 35e18);
        profitManager.notifyPnL(term, 35e18);
        assertEq(profitManager.surplusBuffer(), 150e18 + 17.5e18);
        (,, uint256 rewardsThis) = profitManager.getPendingRewards(address(this));
        (,, uint256 rewardsSgm) = profitManager.getPendingRewards(address(sgm));
        assertEq(rewardsThis, 2.5e18);
        assertEq(rewardsSgm, 15e18);

        // fast-forward 1 year
        vm.warp(block.timestamp + sgm.YEAR());
        vm.roll(block.number + 1);

        // unstake (sgm)
        sgm.unstake(term);
        assertEq(credit.balanceOf(address(this)), 150e18 + rewardsSgm);
        assertEq(guild.balanceOf(address(this)), 300e18 * INTEREST_RATE / 1e18 + 50e18);
        assertEq(credit.balanceOf(address(sgm)), 0);
        assertEq(guild.balanceOf(address(sgm)), 0);
        assertEq(profitManager.surplusBuffer(), 17.5e18);
        assertEq(guild.getGaugeWeight(term), 50e18);
        assertEq(sgm.stakes(address(this), term), 0);

        // cannot unstake twice
        vm.expectRevert("SurplusGuildMinter: not staking");
        sgm.unstake(term);
    }

    // test unstake function with loss & interests
    function testUnstakeWithLoss() public {
        // setup
        credit.mint(address(this), 150e18);
        credit.approve(address(sgm), 150e18);
        sgm.stake(term, 150e18);
        assertEq(credit.balanceOf(address(this)), 0);
        assertEq(profitManager.surplusBuffer(), 150e18);
        assertEq(guild.balanceOf(address(sgm)), 300e18);
        assertEq(guild.getGaugeWeight(term), 350e18);
        assertEq(sgm.stakes(address(this), term), 150e18);

        // the guild token earn interests
        vm.prank(governor);
        profitManager.setProfitSharingConfig(
            0.5e18, // surplusBufferSplit
            0, // creditSplit
            0.5e18, // guildSplit
            0, // otherSplit
            address(0) // otherRecipient
        );
        credit.mint(address(profitManager), 35e18);
        profitManager.notifyPnL(term, 35e18);
        assertEq(profitManager.surplusBuffer(), 150e18 + 17.5e18);
        (,, uint256 rewardsThis) = profitManager.getPendingRewards(address(this));
        (,, uint256 rewardsSgm) = profitManager.getPendingRewards(address(sgm));
        assertEq(rewardsThis, 2.5e18);
        assertEq(rewardsSgm, 15e18);

        // fast-forward 1 year
        vm.warp(block.timestamp + sgm.YEAR());
        vm.roll(block.number + 1);

        // loss in gauge
        profitManager.notifyPnL(term, -27.5e18);
        assertEq(profitManager.surplusBuffer(), 150e18 - 10e18);

        // unstake (sgm)
        sgm.unstake(term);
        assertEq(credit.balanceOf(address(this)), rewardsSgm); // lost 150 credit principal but earn the 15 credit of dividends
        assertEq(guild.balanceOf(address(this)), 50e18 + 0); // no guild reward from interest rate
        assertEq(credit.balanceOf(address(sgm)), 0); // did not withdraw from surplus buffer
        assertEq(guild.balanceOf(address(sgm)), 300e18); // still not slashed
        assertEq(profitManager.surplusBuffer(), 150e18 - 10e18); // did not withdraw from surplus buffer
        assertEq(guild.getGaugeWeight(term), 350e18); // did no decrementWeight
        assertEq(sgm.stakes(address(this), term), 0);

        // slash sgm
        guild.applyGaugeLoss(term, address(sgm));
        assertEq(guild.balanceOf(address(sgm)), 0); // slashed
        assertEq(guild.getGaugeWeight(term), 50e18);
    }

    // test pausability
    function testPausability() public {
        vm.prank(guardian);
        sgm.pause();

        vm.expectRevert("Pausable: paused");
        sgm.stake(term, 100e18);
    }

    // test governor setter for ratio
    function testSetRatio() public {
        assertEq(sgm.ratio(), RATIO);

        vm.expectRevert("UNAUTHORIZED");
        sgm.setRatio(3e18);

        vm.prank(governor);
        sgm.setRatio(3e18);
        assertEq(sgm.ratio(), 3e18);
    }

    // test governor setter for interestRate
    function testSetInterestRate() public {
        assertEq(sgm.interestRate(), INTEREST_RATE);

        vm.expectRevert("UNAUTHORIZED");
        sgm.setInterestRate(0.2e18);

        vm.prank(governor);
        sgm.setInterestRate(0.2e18);
        assertEq(sgm.interestRate(), 0.2e18);
    }

    // test with multiple users, some gauges with losses and some not
    function testMultipleUsers() public {
        // add a 2 terms with equal weight
        address term1 = address(1820918292128018201);
        address term2 = address(9080918209281092812);
        guild.addGauge(1, term1);
        guild.addGauge(1, term2);
        guild.mint(address(this), 100e18);
        guild.incrementGauge(term1, 50e18);
        guild.incrementGauge(term2, 50e18);

        address user1 = address(19028109281092);
        address user2 = address(88120812019200);

        // setup 2 users with CREDIT and each voting through the sgm for
        // half each gauge
        credit.mint(user1, 100e18);
        credit.mint(user2, 200e18);
        vm.startPrank(user1);
        credit.approve(address(sgm), 100e18);
        sgm.stake(term1, 50e18);
        sgm.stake(term2, 50e18);
        vm.stopPrank();
        vm.startPrank(user2);
        credit.approve(address(sgm), 200e18);
        sgm.stake(term1, 100e18);
        sgm.stake(term2, 100e18);
        vm.stopPrank();

        // both gauges earn interests
        vm.prank(governor);
        profitManager.setProfitSharingConfig(
            0.5e18, // surplusBufferSplit
            0, // creditSplit
            0.5e18, // guildSplit
            0, // otherSplit
            address(0) // otherRecipient
        );
        credit.mint(address(profitManager), 420e18);
        profitManager.notifyPnL(term1, 140e18);
        profitManager.notifyPnL(term2, 280e18);

        // fast-forward 1 year
        vm.warp(block.timestamp + sgm.YEAR());
        vm.roll(block.number + 1);

        // loss in term1 + slash sgm
        profitManager.notifyPnL(term1, -20e18);
        assertEq(guild.balanceOf(address(sgm)), 600e18);
        guild.applyGaugeLoss(term1, address(sgm));
        assertEq(guild.balanceOf(address(sgm)), 300e18);
        assertEq(profitManager.surplusBuffer(), 300e18 + (140e18 + 280e18) / 2 - 20e18);

        // gauge1 has 50 (this) + 50*2 (sgm user1) + 100*2 (sgm user2) = 350 weight
        // gauge2 has 50 (this) + 50*2 (sgm user1) + 100*2 (sgm user2) = 350 weight
        // gauge1 earned 140 (70 to surplus buffer, 70 to guild)
        // gauge1 dividends are 50/350*70 = 10 for this
        // gauge1 dividends are 100/350*70 = 20 for user1
        // gauge1 dividends are 200/350*70 = 40 for user2
        // gauge2 earned 280 (140 to surplus buffer, 140 to guild)
        // gauge2 dividends are 50/350*140 = 20 for this
        // gauge2 dividends are 100/350*140 = 40 for user1
        // gauge2 dividends are 200/350*140 = 80 for user2

        // user1 unstake
        vm.startPrank(user1);
        sgm.unstake(term1);
        assertEq(credit.balanceOf(user1), 20e18);
        assertEq(guild.balanceOf(user1), 0);
        sgm.unstake(term2);
        assertEq(credit.balanceOf(user1), 20e18 + 40e18 + 50e18);
        assertEq(guild.balanceOf(user1), 0 + 10e18);
        vm.stopPrank();

        // user2 unstake
        vm.startPrank(user2);
        sgm.unstake(term1);
        assertEq(credit.balanceOf(user2), 40e18);
        assertEq(guild.balanceOf(user2), 0);
        sgm.unstake(term2);
        assertEq(credit.balanceOf(user2), 40e18 + 80e18 + 100e18);
        assertEq(guild.balanceOf(user2), 0 + 20e18);
        vm.stopPrank();
    }

    // test downgrade function
    function testDowngrade() public {
        // setup
        credit.mint(address(this), 150e18);
        credit.approve(address(sgm), 150e18);
        sgm.stake(term, 150e18);
        assertEq(credit.balanceOf(address(this)), 0);
        assertEq(profitManager.surplusBuffer(), 150e18);
        assertEq(guild.balanceOf(address(sgm)), 300e18);
        assertEq(guild.getGaugeWeight(term), 350e18);
        assertEq(sgm.stakes(address(this), term), 150e18);

        // the guild token earn interests
        vm.prank(governor);
        profitManager.setProfitSharingConfig(
            0.5e18, // surplusBufferSplit
            0, // creditSplit
            0.5e18, // guildSplit
            0, // otherSplit
            address(0) // otherRecipient
        );
        credit.mint(address(profitManager), 35e18);
        profitManager.notifyPnL(term, 35e18);
        assertEq(profitManager.surplusBuffer(), 150e18 + 17.5e18);
        (,, uint256 rewardsThis) = profitManager.getPendingRewards(address(this));
        (,, uint256 rewardsSgm) = profitManager.getPendingRewards(address(sgm));
        assertEq(rewardsThis, 2.5e18);
        assertEq(rewardsSgm, 15e18);

        // fast-forward 1 year
        vm.warp(block.timestamp + sgm.YEAR());
        vm.roll(block.number + 1);

        // cannot downgrade because ratio didn't go down
        vm.expectRevert("SurplusGuildMinter: cannot downgrade");
        sgm.downgrade(address(this), term);

        // decrease ratio
        vm.prank(governor);
        sgm.setRatio(RATIO / 2); // 1:1

        // downgrade (new ratio)
        sgm.downgrade(address(this), term);

        assertEq(credit.balanceOf(address(this)), rewardsSgm);
        assertEq(guild.balanceOf(address(this)), 300e18 * INTEREST_RATE / 1e18 + 50e18);
        assertEq(credit.balanceOf(address(sgm)), 0);
        assertEq(guild.balanceOf(address(sgm)), 150e18); // instead of 300 because ratio 2->1
        assertEq(profitManager.surplusBuffer(), 150e18 + 17.5e18);
        assertEq(guild.getGaugeWeight(term), 150e18 + 50e18);
        assertEq(sgm.stakes(address(this), term), 150e18);

        // fast-forward 1 year
        vm.warp(block.timestamp + sgm.YEAR());
        vm.roll(block.number + 1);

        // decrease interestRate
        vm.prank(governor);
        sgm.setInterestRate(INTEREST_RATE / 2); // 5%

        // downgrade (new rate)
        sgm.downgrade(address(this), term);

        assertEq(credit.balanceOf(address(this)), rewardsSgm); // unchanged
        assertEq(guild.balanceOf(address(this)), 300e18 * INTEREST_RATE / 1e18 + 50e18 + 150e18 * INTEREST_RATE / 1e18);
        assertEq(credit.balanceOf(address(sgm)), 0);
        assertEq(guild.balanceOf(address(sgm)), 150e18); // unchanged
        assertEq(profitManager.surplusBuffer(), 150e18 + 17.5e18); // unchanged
        assertEq(guild.getGaugeWeight(term), 150e18 + 50e18); // unchanged
        assertEq(sgm.stakes(address(this), term), 150e18); // unchanged

        // loss in term + slash sgm
        profitManager.notifyPnL(term, -20e18);
        assertEq(guild.balanceOf(address(sgm)), 150e18);
        guild.applyGaugeLoss(term, address(sgm));
        assertEq(guild.balanceOf(address(sgm)), 0);
        assertEq(profitManager.surplusBuffer(), 150e18 + 17.5e18 - 20e18);

        // decrease interestRate
        vm.prank(governor);
        sgm.setInterestRate(INTEREST_RATE / 4); // 2.5%

        // downgrade (new rate)
        sgm.downgrade(address(this), term);

        assertEq(credit.balanceOf(address(this)), rewardsSgm); // unchanged
        assertEq(guild.balanceOf(address(this)), 300e18 * INTEREST_RATE / 1e18 + 50e18 + 150e18 * INTEREST_RATE / 1e18); // unchanged
        assertEq(credit.balanceOf(address(sgm)), 0); // unchanged
        assertEq(guild.balanceOf(address(sgm)), 0);
        assertEq(profitManager.surplusBuffer(), 150e18 + 17.5e18 - 20e18); // unchanged
        assertEq(guild.getGaugeWeight(term), 50e18);
        assertEq(sgm.stakes(address(this), term), 0); // unstaked
    }
}<|MERGE_RESOLUTION|>--- conflicted
+++ resolved
@@ -32,13 +32,8 @@
 
         profitManager = new ProfitManager(address(core));
         credit = new CreditToken(address(core));
-<<<<<<< HEAD
         guild = new GuildToken(address(core), address(profitManager), address(credit));
-        rlgm = new RateLimitedGuildMinter(
-=======
-        guild = new GuildToken(address(core), address(profitManager), address(credit), _CYCLE_LENGTH, _FREEZE_PERIOD);
         rlgm = new RateLimitedMinter(
->>>>>>> 0cb11478
             address(core), /*_core*/
             address(guild), /*_token*/
             CoreRoles.RATE_LIMITED_GUILD_MINTER, /*_role*/
