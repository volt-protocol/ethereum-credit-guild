--- conflicted
+++ resolved
@@ -119,17 +119,12 @@
             ProfitManager profitManager = new ProfitManager(
                 addresses.mainnet("CORE")
             );
-            addresses.addMainnet(
-                "PROFIT_MANAGER",
-                address(profitManager)
-            );
+            addresses.addMainnet("PROFIT_MANAGER", address(profitManager));
         }
 
         // Tokens & minting
         {
-            CreditToken credit = new CreditToken(
-                addresses.mainnet("CORE")
-            );
+            CreditToken credit = new CreditToken(addresses.mainnet("CORE"));
             GuildToken guild = new GuildToken(
                 addresses.mainnet("CORE"),
                 addresses.mainnet("PROFIT_MANAGER"),
@@ -141,7 +136,7 @@
                 CoreRoles.RATE_LIMITED_CREDIT_MINTER,
                 0, // maxRateLimitPerSecond
                 0, // rateLimitPerSecond
-                2_000_000e18 // bufferCap
+                uint128(CREDIT_HARDCAP) // bufferCap
             );
             RateLimitedMinter rateLimitedGuildMinter = new RateLimitedMinter(
                 addresses.mainnet("CORE"),
@@ -171,10 +166,7 @@
                 "RATE_LIMITED_GUILD_MINTER",
                 address(rateLimitedGuildMinter)
             );
-            addresses.addMainnet(
-                "SURPLUS_GUILD_MINTER",
-                address(guildMinter)
-            );
+            addresses.addMainnet("SURPLUS_GUILD_MINTER", address(guildMinter));
         }
 
         // Auction House & LendingTerm Implementation V1 & PSM
@@ -187,22 +179,17 @@
 
             LendingTerm termV1 = new LendingTerm();
 
-<<<<<<< HEAD
+            SimplePSM psm = new SimplePSM(
+                addresses.mainnet("CORE"),
+                addresses.mainnet("PROFIT_MANAGER"),
+                addresses.mainnet("RATE_LIMITED_CREDIT_MINTER"),
+                addresses.mainnet("CREDIT_TOKEN"),
+                addresses.mainnet("ERC20_USDC")
+            );
+
             addresses.addMainnet("AUCTION_HOUSE", address(auctionHouse));
             addresses.addMainnet("LENDING_TERM", address(termV1));
-=======
-            SimplePSM psm = new SimplePSM(
-                addresses.mainnet("CORE"),
-                addresses.mainnet("PROFIT_MANAGER"),
-                addresses.mainnet("RATE_LIMITED_CREDIT_MINTER"),
-                addresses.mainnet("ERC20_CREDIT"),
-                addresses.mainnet("ERC20_USDC")
-            );
-
-            addresses.addMainnet("AUCTION_HOUSE_1", address(auctionHouse));
-            addresses.addMainnet("LENDING_TERM_V1", address(termV1));
             addresses.addMainnet("PSM_USDC", address(psm));
->>>>>>> c8fb9326
         }
 
         // Governance
@@ -229,14 +216,9 @@
             );
             LendingTermOffboarding termOffboarding = new LendingTermOffboarding(
                 addresses.mainnet("CORE"),
-<<<<<<< HEAD
                 addresses.mainnet("GUILD_TOKEN"),
+                addresses.mainnet("PSM_USDC"),
                 LENDING_TERM_OFFBOARDING_QUORUM
-=======
-                addresses.mainnet("ERC20_GUILD"),
-                addresses.mainnet("PSM_USDC"),
-                5_000_000e18 // quorum
->>>>>>> c8fb9326
             );
             LendingTermOnboarding termOnboarding = new LendingTermOnboarding(
                 addresses.mainnet("LENDING_TERM"), // _lendingTermImplementation
@@ -252,17 +234,10 @@
                 1, // _gaugeType
                 addresses.mainnet("CORE"), // _core
                 address(timelock), // _timelock
-<<<<<<< HEAD
                 VOTING_DELAY, // initialVotingDelay
                 VOTING_PERIOD, // initialVotingPeriod (~7000 blocks/day)
                 PROPOSAL_THRESHOLD, // initialProposalThreshold
                 INITIAL_QUORUM // initialQuorum
-=======
-                0, // initialVotingDelay
-                7000 * 3, // initialVotingPeriod (~7000 blocks/day)
-                2_500_000e18, // initialProposalThreshold
-                10_000_000e18 // initialQuorum
->>>>>>> c8fb9326
             );
 
             addresses.addMainnet("TIMELOCK", address(timelock));
@@ -280,17 +255,6 @@
 
         // Terms
         {
-<<<<<<< HEAD
-            SimplePSM psm = new SimplePSM(
-                addresses.mainnet("CORE"),
-                addresses.mainnet("PROFIT_MANAGER"),
-                addresses.mainnet("RATE_LIMITED_CREDIT_MINTER"),
-                addresses.mainnet("CREDIT_TOKEN"),
-                addresses.mainnet("ERC20_USDC")
-            );
-
-=======
->>>>>>> c8fb9326
             LendingTermOnboarding termOnboarding = LendingTermOnboarding(
                 payable(addresses.mainnet("LENDING_TERM_ONBOARDING"))
             );
@@ -307,11 +271,6 @@
                 })
             );
 
-<<<<<<< HEAD
-            addresses.addMainnet("PSM_USDC", address(psm));
-=======
-            addresses.addMainnet("TERM_USDC_1", termUSDC1);
->>>>>>> c8fb9326
             addresses.addMainnet("TERM_SDAI_1", termSDAI1);
         }
     }
@@ -328,10 +287,7 @@
         );
 
         // GUARDIAN
-        core.grantRole(
-            CoreRoles.GUARDIAN,
-            addresses.mainnet("TEAM_MULTISIG")
-        );
+        core.grantRole(CoreRoles.GUARDIAN, addresses.mainnet("TEAM_MULTISIG"));
 
         // CREDIT_MINTER
         core.grantRole(
@@ -371,17 +327,11 @@
         );
 
         // GAUGE_ADD
-        core.grantRole(
-            CoreRoles.GAUGE_ADD,
-            addresses.mainnet("TIMELOCK")
-        );
+        core.grantRole(CoreRoles.GAUGE_ADD, addresses.mainnet("TIMELOCK"));
         core.grantRole(CoreRoles.GAUGE_ADD, deployer);
 
         // GAUGE_REMOVE
-        core.grantRole(
-            CoreRoles.GAUGE_REMOVE,
-            addresses.mainnet("TIMELOCK")
-        );
+        core.grantRole(CoreRoles.GAUGE_REMOVE, addresses.mainnet("TIMELOCK"));
         core.grantRole(
             CoreRoles.GAUGE_REMOVE,
             addresses.mainnet("LENDING_TERM_OFFBOARDING")
@@ -450,15 +400,18 @@
         );
         core.grantRole(
             CoreRoles.TIMELOCK_CANCELLER,
+            addresses.mainnet("GOVERNOR")
+        );
+        core.grantRole(
+            CoreRoles.TIMELOCK_CANCELLER,
             addresses.mainnet("TEAM_MULTISIG")
         );
 
         // Configuration
-        ProfitManager(addresses.mainnet("PROFIT_MANAGER"))
-            .initializeReferences(
-                addresses.mainnet("CREDIT_TOKEN"),
-                addresses.mainnet("GUILD_TOKEN")
-            );
+        ProfitManager(addresses.mainnet("PROFIT_MANAGER")).initializeReferences(
+            addresses.mainnet("CREDIT_TOKEN"),
+            addresses.mainnet("GUILD_TOKEN")
+        );
         ProfitManager(addresses.mainnet("PROFIT_MANAGER"))
             .setProfitSharingConfig(
                 SURPLUS_BUFFER_SPLIT, // 10% surplusBufferSplit
@@ -467,11 +420,10 @@
                 OTHER_SPLIT, // otherSplit
                 address(0) // otherRecipient
             );
-        GuildToken(addresses.mainnet("GUILD_TOKEN"))
-            .setCanExceedMaxGauges(
-                addresses.mainnet("SURPLUS_GUILD_MINTER"),
-                true
-            );
+        GuildToken(addresses.mainnet("GUILD_TOKEN")).setCanExceedMaxGauges(
+            addresses.mainnet("SURPLUS_GUILD_MINTER"),
+            true
+        );
         GuildToken(addresses.mainnet("GUILD_TOKEN")).setMaxGauges(10);
         GuildToken(addresses.mainnet("GUILD_TOKEN")).addGauge(
             1,
@@ -490,16 +442,10 @@
         {
             ERC20 usdc = ERC20(addresses.mainnet("ERC20_USDC"));
             SimplePSM psm = SimplePSM(addresses.mainnet("PSM_USDC"));
-            CreditToken credit = CreditToken(
-                addresses.mainnet("CREDIT_TOKEN")
-            );
+            CreditToken credit = CreditToken(addresses.mainnet("CREDIT_TOKEN"));
 
             if (usdc.balanceOf(deployer) < INITIAL_USDC_MINT_AMOUNT) {
-                deal(
-                    address(usdc),
-                    deployer,
-                    INITIAL_USDC_MINT_AMOUNT
-                );
+                deal(address(usdc), deployer, INITIAL_USDC_MINT_AMOUNT);
             }
 
             usdc.approve(address(psm), INITIAL_USDC_MINT_AMOUNT);
@@ -527,21 +473,17 @@
         {
             assertEq(
                 address(core),
-                address(SimplePSM(addresses.mainnet("PSM_USDC")).core())
-            );
-            assertEq(
-                address(core),
-                address(
-                    LendingTerm(addresses.mainnet("TERM_SDAI_1")).core()
-                )
-            );
-
-            CreditToken credit = CreditToken(
-                addresses.mainnet("CREDIT_TOKEN")
-            );
-            GuildToken guild = GuildToken(
-                addresses.mainnet("GUILD_TOKEN")
-            );
+                address(SimplePSM(addresses.mainnet("PSM_USDC")).core()),
+                "USDC PSM Incorrect Core Address"
+            );
+            assertEq(
+                address(core),
+                address(LendingTerm(addresses.mainnet("TERM_SDAI_1")).core()),
+                "sDAI Term Incorrect Core Address"
+            );
+
+            CreditToken credit = CreditToken(addresses.mainnet("CREDIT_TOKEN"));
+            GuildToken guild = GuildToken(addresses.mainnet("GUILD_TOKEN"));
             LendingTermOnboarding onboarder = LendingTermOnboarding(
                 payable(addresses.mainnet("LENDING_TERM_ONBOARDING"))
             );
@@ -554,7 +496,7 @@
             SurplusGuildMinter sgm = SurplusGuildMinter(
                 addresses.mainnet("SURPLUS_GUILD_MINTER")
             );
-            ProfitManager mgr = ProfitManager(
+            ProfitManager profitManager = ProfitManager(
                 addresses.mainnet("PROFIT_MANAGER")
             );
             RateLimitedMinter rateLimitedCreditMinter = RateLimitedMinter(
@@ -573,34 +515,96 @@
                 payable(addresses.mainnet("VETO_GOVERNOR"))
             );
 
-            assertEq(address(core), address(mgr.core()));
-            assertEq(address(core), address(sgm.core()));
-            assertEq(address(core), address(guild.core()));
-            assertEq(address(core), address(credit.core()));
-            assertEq(address(core), address(timelock.core()));
-            assertEq(address(core), address(governor.core()));
-            assertEq(address(core), address(onboarder.core()));
-            assertEq(address(core), address(offboarding.core()));
-            assertEq(address(core), address(auctionHouse.core()));
-            assertEq(address(core), address(vetoGovernor.core()));
-            assertEq(address(core), address(rateLimitedGuildMinter.core()));
-            assertEq(address(core), address(rateLimitedCreditMinter.core()));
+            assertEq(
+                address(core),
+                address(profitManager.core()),
+                "Profit Manager Incorrect Core Address"
+            );
+            assertEq(
+                address(core),
+                address(sgm.core()),
+                "Surplus Guild Minter Incorrect Core Address"
+            );
+            assertEq(
+                address(core),
+                address(guild.core()),
+                "Guild Token Incorrect Core Address"
+            );
+            assertEq(
+                address(core),
+                address(credit.core()),
+                "Credit Token Incorrect Core Address"
+            );
+            assertEq(
+                address(core),
+                address(timelock.core()),
+                "Timelock Incorrect Core Address"
+            );
+            assertEq(
+                address(core),
+                address(governor.core()),
+                "Governor Incorrect Core Address"
+            );
+            assertEq(
+                address(core),
+                address(onboarder.core()),
+                "Onboarder Incorrect Core Address"
+            );
+            assertEq(
+                address(core),
+                address(offboarding.core()),
+                "Offboarding Incorrect Core Address"
+            );
+            assertEq(
+                address(core),
+                address(auctionHouse.core()),
+                "Auction House Incorrect Core Address"
+            );
+            assertEq(
+                address(core),
+                address(vetoGovernor.core()),
+                "Veto Governor Incorrect Core Address"
+            );
+            assertEq(
+                address(core),
+                address(rateLimitedGuildMinter.core()),
+                "Rate Limited Guild Minter Incorrect Core Address"
+            );
+            assertEq(
+                address(core),
+                address(rateLimitedCreditMinter.core()),
+                "Rate Limited Credit Minter Incorrect Core Address"
+            );
         }
 
         /// PSM Verification
         {
             SimplePSM psm = SimplePSM(addresses.mainnet("PSM_USDC"));
 
-            assertEq(psm.pegToken(), addresses.mainnet("ERC20_USDC"));
-            assertEq(psm.decimalCorrection(), 1e12);
-            assertEq(psm.credit(), addresses.mainnet("CREDIT_TOKEN"));
+            assertEq(
+                psm.pegToken(),
+                addresses.mainnet("ERC20_USDC"),
+                "USDC PSM Incorrect Peg Token Address"
+            );
+            assertEq(
+                psm.decimalCorrection(),
+                1e12,
+                "USDC PSM Incorrect Decimal Correction"
+            );
+            assertEq(
+                psm.credit(),
+                addresses.mainnet("CREDIT_TOKEN"),
+                "USDC PSM Incorrect Credit Token Address"
+            );
             assertEq(
                 psm.rlcm(),
-                addresses.mainnet("RATE_LIMITED_CREDIT_MINTER")
+                addresses.mainnet("RATE_LIMITED_CREDIT_MINTER"),
+                "USDC PSM Incorrect Rate Limited Credit Minter Address"
             );
             assertEq(
                 psm.profitManager(),
-                addresses.mainnet("PROFIT_MANAGER")
+                addresses.mainnet("PROFIT_MANAGER"),
+                "USDC PSM Incorrect Profit Manager Address"
             );
         }
 
@@ -611,11 +615,13 @@
             );
             assertEq(
                 rateLimitedCreditMinter.token(),
-                addresses.mainnet("CREDIT_TOKEN")
+                addresses.mainnet("CREDIT_TOKEN"),
+                "credit token incorrect"
             );
             assertEq(
                 rateLimitedCreditMinter.role(),
-                CoreRoles.RATE_LIMITED_CREDIT_MINTER
+                CoreRoles.RATE_LIMITED_CREDIT_MINTER,
+                "credit minter role incorrect"
             );
             assertEq(
                 rateLimitedCreditMinter.rateLimitPerSecond(),
@@ -639,11 +645,13 @@
             );
             assertEq(
                 rateLimitedGuildMinter.token(),
-                addresses.mainnet("GUILD_TOKEN")
+                addresses.mainnet("GUILD_TOKEN"),
+                "guild token incorrect address rl guild minter"
             );
             assertEq(
                 rateLimitedGuildMinter.role(),
-                CoreRoles.RATE_LIMITED_GUILD_MINTER
+                CoreRoles.RATE_LIMITED_GUILD_MINTER,
+                "guild minter role incorrect rl guild minter"
             );
             assertEq(
                 rateLimitedGuildMinter.rateLimitPerSecond(),
@@ -671,8 +679,7 @@
             );
             /// guild token starts non-transferrable
             assertFalse(
-                GuildToken(addresses.mainnet("GUILD_TOKEN"))
-                    .transferable()
+                GuildToken(addresses.mainnet("GUILD_TOKEN")).transferable()
             );
             assertEq(
                 ERC20MultiVotes(addresses.mainnet("GUILD_TOKEN"))
@@ -680,13 +687,13 @@
                 MAX_DELEGATES
             );
             assertEq(
-                ERC20MultiVotes(addresses.mainnet("GUILD_TOKEN"))
-                    .totalSupply(),
+                ERC20MultiVotes(addresses.mainnet("GUILD_TOKEN")).totalSupply(),
                 0
             );
             assertEq(
-                ERC20MultiVotes(addresses.mainnet("GUILD_TOKEN"))
-                    .balanceOf(addresses.mainnet("TEAM_MULTISIG")),
+                ERC20MultiVotes(addresses.mainnet("GUILD_TOKEN")).balanceOf(
+                    addresses.mainnet("TEAM_MULTISIG")
+                ),
                 0
             );
             assertEq(
@@ -695,27 +702,29 @@
                 CREDIT_SUPPLY
             );
             assertEq(
-                ERC20MultiVotes(addresses.mainnet("CREDIT_TOKEN"))
-                    .balanceOf(deployer),
+                ERC20MultiVotes(addresses.mainnet("CREDIT_TOKEN")).balanceOf(
+                    deployer
+                ),
                 CREDIT_SUPPLY
             );
         }
         /// PROFIT MANAGER Verification
         {
             assertEq(
-                ProfitManager(addresses.mainnet("PROFIT_MANAGER"))
-                    .credit(),
-                addresses.mainnet("CREDIT_TOKEN")
-            );
-            assertEq(
-                ProfitManager(addresses.mainnet("PROFIT_MANAGER"))
-                    .guild(),
-                addresses.mainnet("GUILD_TOKEN")
+                ProfitManager(addresses.mainnet("PROFIT_MANAGER")).credit(),
+                addresses.mainnet("CREDIT_TOKEN"),
+                "Profit Manager credit token incorrect"
+            );
+            assertEq(
+                ProfitManager(addresses.mainnet("PROFIT_MANAGER")).guild(),
+                addresses.mainnet("GUILD_TOKEN"),
+                "Profit Manager guild token incorrect"
             );
             assertEq(
                 ProfitManager(addresses.mainnet("PROFIT_MANAGER"))
                     .surplusBuffer(),
-                0
+                0,
+                "Profit Manager surplus buffer incorrect"
             );
 
             (
@@ -727,11 +736,31 @@
             ) = ProfitManager(addresses.mainnet("PROFIT_MANAGER"))
                     .getProfitSharingConfig();
 
-            assertEq(surplusBufferSplit, SURPLUS_BUFFER_SPLIT);
-            assertEq(creditSplit, CREDIT_SPLIT);
-            assertEq(guildSplit, GUILD_SPLIT);
-            assertEq(otherSplit, OTHER_SPLIT);
-            assertEq(otherRecipient, address(0));
+            assertEq(
+                surplusBufferSplit,
+                SURPLUS_BUFFER_SPLIT,
+                "Profit Manager surplus buffer split incorrect"
+            );
+            assertEq(
+                creditSplit,
+                CREDIT_SPLIT,
+                "Profit Manager credit split incorrect"
+            );
+            assertEq(
+                guildSplit,
+                GUILD_SPLIT,
+                "Profit Manager guild split incorrect"
+            );
+            assertEq(
+                otherSplit,
+                OTHER_SPLIT,
+                "Profit Manager other split incorrect"
+            );
+            assertEq(
+                otherRecipient,
+                address(0),
+                "Profit Manager other recipient incorrect"
+            );
         }
         /// TIMELOCK Verification
         {
@@ -739,7 +768,11 @@
                 payable(addresses.mainnet("TIMELOCK"))
             );
 
-            assertEq(timelock.getMinDelay(), TIMELOCK_DELAY);
+            assertEq(
+                timelock.getMinDelay(),
+                TIMELOCK_DELAY,
+                "Timelock delay incorrect"
+            );
         }
         /// Auction House Verification
         {
@@ -747,9 +780,21 @@
                 addresses.mainnet("AUCTION_HOUSE")
             );
 
-            assertEq(auctionHouse.midPoint(), 650);
-            assertEq(auctionHouse.auctionDuration(), 30 minutes);
-            assertEq(auctionHouse.nAuctionsInProgress(), 0);
+            assertEq(
+                auctionHouse.midPoint(),
+                650,
+                "Auction House mid point incorrect"
+            );
+            assertEq(
+                auctionHouse.auctionDuration(),
+                30 minutes,
+                "Auction House duration incorrect"
+            );
+            assertEq(
+                auctionHouse.nAuctionsInProgress(),
+                0,
+                "Auction House n auctions in progress incorrect"
+            );
         }
 
         {
@@ -792,7 +837,7 @@
             assertEq(creditSplit, 0.9e18, "incorrect credit split");
             assertEq(guildSplit, 0, "incorrect guild split");
             assertEq(otherSplit, 0, "incorrect other split");
-            assertEq(otherRecipient, address(0));
+            assertEq(otherRecipient, address(0), "incorrect other recipient");
         }
 
         /// Governor Verification
@@ -804,11 +849,7 @@
                 payable(addresses.mainnet("VETO_GOVERNOR"))
             );
 
-            assertEq(
-                governor.quorum(0),
-                INITIAL_QUORUM,
-                "governor quorum"
-            );
+            assertEq(governor.quorum(0), INITIAL_QUORUM, "governor quorum");
             assertEq(
                 governor.votingDelay(),
                 VOTING_DELAY,
@@ -839,6 +880,11 @@
                 2425847,
                 "veto governor voting period"
             );
+            assertEq(
+                address(vetoGovernor.token()),
+                addresses.mainnet("CREDIT_TOKEN"),
+                "veto governor token incorrect"
+            );
         }
     }
 }