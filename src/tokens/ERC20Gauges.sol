// SPDX-License-Identifier: GPL-3.0-or-later
pragma solidity 0.8.13;

import {ERC20} from "@openzeppelin/contracts/token/ERC20/ERC20.sol";
import {EnumerableSet} from "@openzeppelin/contracts/utils/structs/EnumerableSet.sol";

/** 
@title  An ERC20 with an embedded "Gauge" style vote with liquid weights
@author joeysantoro, eswak
@notice This contract is meant to be used to support gauge style votes with weights associated with resource allocation.
        Holders can allocate weight in any proportion to supported gauges.
        A "gauge" is represented by an address which would receive the resources periodically or continuously.
        For example, gauges can be used to direct token emissions, similar to Curve or Tokemak.
        Alternatively, gauges can be used to direct another quantity such as relative access to a line of credit.
        This contract is abstract, and a parent shall implement public setter with adequate access control to manage
        the gauge set and caps.
        All gauges are in the set `_gauges` (live + deprecated).  
        Users can only add weight to live gauges but can remove weight from live or deprecated gauges.
        Gauges can be deprecated and reinstated, and will maintain any non-removed weight from before.
@dev    SECURITY NOTES: `maxGauges` is a critical variable to protect against gas DOS attacks upon token transfer. 
        This must be low enough to allow complicated transactions to fit in a block.
        Weight state is preserved on the gauge and user level even when a gauge is removed, in case it is re-added. 
        This maintains state efficiently, and global accounting is managed only on the `_totalWeight`
@dev This contract was originally published as part of TribeDAO's flywheel-v2 repo, please see:
    https://github.com/fei-protocol/flywheel-v2/blob/main/src/token/ERC20Gauges.sol
    The original version was included in 2 audits :
    - https://code4rena.com/reports/2022-04-xtribe/
    - https://consensys.net/diligence/audits/2022/04/tribe-dao-flywheel-v2-xtribe-xerc4626/
    Volt Protocol made the following changes to the original flywheel-v2 version :
    - Does not inherit Solmate's Auth (all requiresAuth functions are now internal, see below)
        -> This contract is abstract, and permissioned public functions can be added in parent.
        -> permissioned public functions to add in parent:
            - function addGauge(address) external returns (uint112)
            - function removeGauge(address) external
            - function setMaxGauges(uint256) external
            - function setCanExceedMaxGauges(address, bool) external
    - Remove public addGauge(address) requiresAuth method 
    - Remove public removeGauge(address) requiresAuth method
    - Remove public replaceGauge(address, address) requiresAuth method
    - Remove public setMaxGauges(uint256) requiresAuth method
        ... Add internal _setMaxGauges(uint256) method
    - Remove public setContractExceedMaxGauges(address, bool) requiresAuth method
        ... Add internal _setCanExceedMaxGauges(address, bool) method
        ... Remove check of "target address has nonzero code size"
        ... Rename to remove "contract" from name because we don't check if target is a contract
    - Rename `calculateGaugeAllocation` to `calculateGaugeStoredAllocation` to make clear that it reads from stored weights.
    - Add `calculateGaugeAllocation` helper function that reads from current weight.
    - Add `isDeprecatedGauge(address)->bool` view function that returns true if gauge is deprecated.
    - Consistency: make incrementGauges return a uint112 instead of uint256
    - Import OpenZeppelin ERC20 & EnumerableSet instead of Solmate's
    - Update error management style (use require + messages instead of Solidity errors)
    - Implement C4 audit fixes for [M-03], [M-04], [M-07], [G-02], and [G-04].
    - Remove cycle-based logic
    - Add gauge types
    - Prevent removal of gauges if they were not previously added
    - Add liveGauges() and numLiveGauges() getters
*/
abstract contract ERC20Gauges is ERC20 {
    using EnumerableSet for EnumerableSet.AddressSet;

    /*///////////////////////////////////////////////////////////////
                        GAUGE STATE
    //////////////////////////////////////////////////////////////*/

    /// @notice a mapping from users to gauges to a user's allocated weight to that gauge
    mapping(address => mapping(address => uint256)) public getUserGaugeWeight;

    /// @notice a mapping from a user to their total allocated weight across all gauges
    /// @dev NOTE this may contain weights for deprecated gauges
    mapping(address => uint256) public getUserWeight;

    /// @notice a mapping from a gauge to the total weight allocated to it
    /// @dev NOTE this may contain weights for deprecated gauges
    mapping(address => uint256) public getGaugeWeight;

    /// @notice the total global allocated weight ONLY of live gauges
    uint256 public totalWeight;

    /// @notice the total allocated weight to gauges of a given type, ONLY of live gauges.
    /// keys : totalTypeWeight[type] = total.
    mapping(uint256 => uint256) public totalTypeWeight;

    /// @notice the type of gauges.
    mapping(address => uint256) public gaugeType;

    mapping(address => EnumerableSet.AddressSet) internal _userGauges;

    EnumerableSet.AddressSet internal _gauges;

    // Store deprecated gauges in case a user needs to free dead weight
    EnumerableSet.AddressSet internal _deprecatedGauges;

    /*///////////////////////////////////////////////////////////////
                            VIEW HELPERS
    //////////////////////////////////////////////////////////////*/

    /// @notice returns the set of live + deprecated gauges
    function gauges() external view returns (address[] memory) {
        return _gauges.values();
    }

    /// @notice returns true if `gauge` is not in deprecated gauges
    function isGauge(address gauge) public view returns (bool) {
        return _gauges.contains(gauge) && !_deprecatedGauges.contains(gauge);
    }

    /// @notice returns true if `gauge` is in deprecated gauges
    function isDeprecatedGauge(address gauge) public view returns (bool) {
        return _deprecatedGauges.contains(gauge);
    }

    /// @notice returns the number of live + deprecated gauges
    function numGauges() external view returns (uint256) {
        return _gauges.length();
    }

    /// @notice returns the set of previously live but now deprecated gauges
    function deprecatedGauges() external view returns (address[] memory) {
        return _deprecatedGauges.values();
    }

    /// @notice returns the number of deprecated gauges
    function numDeprecatedGauges() external view returns (uint256) {
        return _deprecatedGauges.length();
    }

    /// @notice returns the set of currently live gauges
    function liveGauges() external view returns (address[] memory _liveGauges) {
        _liveGauges = new address[](_gauges.length() - _deprecatedGauges.length());
        address[] memory allGauges = _gauges.values();
        uint256 j;
        for (uint256 i; i < allGauges.length && j < _liveGauges.length; ) {
            if (!_deprecatedGauges.contains(allGauges[i])) {
                _liveGauges[j] = allGauges[i];
                unchecked {
                    ++j;
                }
            }
            unchecked {
                ++i;
            }
        }
        return _liveGauges;
    }

    /// @notice returns the number of currently live gauges
    function numLiveGauges() external view returns (uint256) {
        return _gauges.length() - _deprecatedGauges.length();
    }

    /// @notice returns the set of gauges the user has allocated to, may be live or deprecated.
    function userGauges(address user) external view returns (address[] memory) {
        return _userGauges[user].values();
    }

    /// @notice returns true if `gauge` is in user gauges
    function isUserGauge(
        address user,
        address gauge
    ) external view returns (bool) {
        return _userGauges[user].contains(gauge);
    }

    /// @notice returns the number of user gauges
    function numUserGauges(address user) external view returns (uint256) {
        return _userGauges[user].length();
    }

    /// @notice helper function exposing the amount of weight available to allocate for a user
    function userUnusedWeight(address user) external view returns (uint256) {
        return balanceOf(user) - getUserWeight[user];
    }

    /** 
    @notice helper function for calculating the proportion of a `quantity` allocated to a gauge
    @param gauge the gauge to calculate allocation of
    @param quantity a representation of a resource to be shared among all gauges
    @return the proportion of `quantity` allocated to `gauge`. Returns 0 if gauge is not live, even if it has weight.
    */
    function calculateGaugeAllocation(
        address gauge,
        uint256 quantity
    ) external view returns (uint256) {
        if (_deprecatedGauges.contains(gauge)) return 0;

        uint256 total = totalTypeWeight[gaugeType[gauge]];
        if (total == 0) return 0;
        uint256 weight = getGaugeWeight[gauge];

        return (quantity * weight) / total;
    }

    /*///////////////////////////////////////////////////////////////
                        USER GAUGE OPERATIONS
    //////////////////////////////////////////////////////////////*/

    /// @notice emitted when incrementing a gauge
    event IncrementGaugeWeight(
        address indexed user,
        address indexed gauge,
        uint256 weight
    );

    /// @notice emitted when decrementing a gauge
    event DecrementGaugeWeight(
        address indexed user,
        address indexed gauge,
        uint256 weight
    );

    /** 
    @notice increment a gauge with some weight for the caller
    @param gauge the gauge to increment
    @param weight the amount of weight to increment on gauge
    @return newUserWeight the new user weight
    */
    function incrementGauge(
        address gauge,
        uint256 weight
    ) public virtual returns (uint256 newUserWeight) {
        require(isGauge(gauge), "ERC20Gauges: invalid gauge");
        _incrementGaugeWeight(msg.sender, gauge, weight);
        return _incrementUserAndGlobalWeights(msg.sender, weight);
    }

    /// @dev this function does not check if the gauge exists, this is performed
    /// in the calling function.
    function _incrementGaugeWeight(
        address user,
        address gauge,
        uint256 weight
    ) internal virtual {
        bool added = _userGauges[user].add(gauge); // idempotent add
        if (added && _userGauges[user].length() > maxGauges) {
            require(canExceedMaxGauges[user], "ERC20Gauges: exceed max gauges");
        }

        getUserGaugeWeight[user][gauge] += weight;

        getGaugeWeight[gauge] += weight;
<<<<<<< HEAD

        totalTypeWeight[gaugeType[gauge]] += weight;

=======

        totalTypeWeight[gaugeType[gauge]] += weight;

>>>>>>> 7ddcb1c0
        emit IncrementGaugeWeight(user, gauge, weight);
    }

    function _incrementUserAndGlobalWeights(
        address user,
        uint256 weight
    ) internal returns (uint256 newUserWeight) {
        newUserWeight = getUserWeight[user] + weight;
        // Ensure under weight
        require(newUserWeight <= balanceOf(user), "ERC20Gauges: overweight");

        // Update gauge state
        getUserWeight[user] = newUserWeight;

        totalWeight += weight;
    }

    /** 
    @notice increment a list of gauges with some weights for the caller
    @param gaugeList the gauges to increment
    @param weights the weights to increment by
    @return newUserWeight the new user weight
    */
    function incrementGauges(
        address[] calldata gaugeList,
        uint256[] calldata weights
    ) public virtual returns (uint256 newUserWeight) {
        uint256 size = gaugeList.length;
        require(weights.length == size, "ERC20Gauges: size mismatch");

        // store total in summary for batch update on user/global state
        uint256 weightsSum;

        // Update gauge specific state
        for (uint256 i = 0; i < size; ) {
            address gauge = gaugeList[i];
            uint256 weight = weights[i];
            weightsSum += weight;

            require(isGauge(gauge), "ERC20Gauges: invalid gauge");

            _incrementGaugeWeight(msg.sender, gauge, weight);
            unchecked {
                ++i;
            }
        }
        return
            _incrementUserAndGlobalWeights(
                msg.sender,
                weightsSum
            );
    }

    /** 
     @notice decrement a gauge with some weight for the caller
     @param gauge the gauge to decrement
     @param weight the amount of weight to decrement on gauge
     @return newUserWeight the new user weight
    */
    function decrementGauge(
        address gauge,
        uint256 weight
    ) public virtual returns (uint256 newUserWeight) {
        // All operations will revert on underflow, protecting against bad inputs
        _decrementGaugeWeight(msg.sender, gauge, weight);
<<<<<<< HEAD
        totalTypeWeight[gaugeType[gauge]] -= weight;
        return _decrementUserAndGlobalWeights(msg.sender, weight);
=======
        if (!_deprecatedGauges.contains(gauge)) {
            totalTypeWeight[gaugeType[gauge]] -= weight;
            totalWeight -= weight;
        }
        return getUserWeight[msg.sender];
>>>>>>> 7ddcb1c0
    }

    function _decrementGaugeWeight(
        address user,
        address gauge,
        uint256 weight
    ) internal virtual {
        uint256 oldWeight = getUserGaugeWeight[user][gauge];

        getUserGaugeWeight[user][gauge] = oldWeight - weight;
        if (oldWeight == weight) {
            // If removing all weight, remove gauge from user list.
            require(_userGauges[user].remove(gauge));
        }

        getGaugeWeight[gauge] -= weight;

<<<<<<< HEAD
        emit DecrementGaugeWeight(user, gauge, weight);
    }

    function _decrementUserAndGlobalWeights(
        address user,
        uint256 weight
    ) internal returns (uint256 newUserWeight) {
        newUserWeight = getUserWeight[user] - weight;

        getUserWeight[user] = newUserWeight;
        totalWeight -= weight;
=======
        getUserWeight[user] -= weight;

        emit DecrementGaugeWeight(user, gauge, weight);
>>>>>>> 7ddcb1c0
    }

    /** 
     @notice decrement a list of gauges with some weights for the caller
     @param gaugeList the gauges to decrement
     @param weights the list of weights to decrement on the gauges
     @return newUserWeight the new user weight
    */
    function decrementGauges(
        address[] calldata gaugeList,
        uint256[] calldata weights
    ) public virtual returns (uint256 newUserWeight) {
        uint256 size = gaugeList.length;
        require(weights.length == size, "ERC20Gauges: size mismatch");

        // store total in summary for batch update on user/global state
        uint256 weightsSum;

        // Update gauge specific state
        // All operations will revert on underflow, protecting against bad inputs
        for (uint256 i = 0; i < size; ) {
            address gauge = gaugeList[i];
            uint256 weight = weights[i];
<<<<<<< HEAD
            weightsSum += weight;

            _decrementGaugeWeight(msg.sender, gauge, weight);
            totalTypeWeight[gaugeType[gauge]] -= weight;
=======

            _decrementGaugeWeight(msg.sender, gauge, weight);
            if (!_deprecatedGauges.contains(gauge)) {
                totalTypeWeight[gaugeType[gauge]] -= weight;
                weightsSum += weight;
            }
>>>>>>> 7ddcb1c0
            unchecked {
                ++i;
            }
        }
<<<<<<< HEAD
        return
            _decrementUserAndGlobalWeights(
                msg.sender,
                weightsSum
            );
=======
        totalWeight -= weightsSum;
        return getUserWeight[msg.sender];
>>>>>>> 7ddcb1c0
    }

    /*///////////////////////////////////////////////////////////////
                        ADMIN GAUGE OPERATIONS
    //////////////////////////////////////////////////////////////*/

    /// @notice emitted when adding a new gauge to the live set.
    event AddGauge(address indexed gauge, uint256 indexed gaugeType);

    /// @notice emitted when removing a gauge from the live set.
    event RemoveGauge(address indexed gauge);

    /// @notice emitted when updating the max number of gauges a user can delegate to.
    event MaxGaugesUpdate(uint256 oldMaxGauges, uint256 newMaxGauges);

    /// @notice emitted when changing a contract's approval to go over the max gauges.
    event CanExceedMaxGaugesUpdate(
        address indexed account,
        bool canExceedMaxGauges
    );

    /// @notice the default maximum amount of gauges a user can allocate to.
    /// @dev if this number is ever lowered, or a contract has an override, then existing addresses MAY have more gauges allocated to. Use `numUserGauges` to check this.
    uint256 public maxGauges;

    /// @notice an approve list for contracts to go above the max gauge limit.
    mapping(address => bool) public canExceedMaxGauges;

    function _addGauge(uint256 _type, address gauge) internal returns (uint256 weight) {
        bool newAdd = _gauges.add(gauge);
        bool previouslyDeprecated = _deprecatedGauges.remove(gauge);
        // add and fail loud if zero address or already present and not deprecated
        require(
            gauge != address(0) && (newAdd || previouslyDeprecated),
            "ERC20Gauges: invalid gauge"
        );

        if (newAdd) {
            // save gauge type on first add
            gaugeType[gauge] = _type;
        } else {
            // cannot change gauge type on re-add of a previously deprecated gauge
            require(gaugeType[gauge] == _type, "ERC20Gauges: invalid type");
        }

        // Check if some previous weight exists and re-add to total. Gauge and user weights are preserved.
        weight = getGaugeWeight[gauge];
        if (weight != 0) {
<<<<<<< HEAD
            totalWeight += weight;
            totalTypeWeight[_type] += weight;
=======
            totalTypeWeight[_type] += weight;
            totalWeight += weight;
>>>>>>> 7ddcb1c0
        }

        emit AddGauge(gauge, _type);
    }

    function _removeGauge(address gauge) internal {
        // add to deprecated and fail loud if not present
        require(_gauges.contains(gauge) && _deprecatedGauges.add(gauge), "ERC20Gauges: invalid gauge");

        // Remove weight from total but keep the gauge and user weights in storage in case gauge is re-added.
        uint256 weight = getGaugeWeight[gauge];
        if (weight != 0) {
<<<<<<< HEAD
            totalWeight -= weight;
            totalTypeWeight[gaugeType[gauge]] -= weight;
=======
            totalTypeWeight[gaugeType[gauge]] -= weight;
            totalWeight -= weight;
>>>>>>> 7ddcb1c0
        }

        emit RemoveGauge(gauge);
    }

    /// @notice set the new max gauges. Requires auth by `authority`.
    /// @dev if this is set to a lower number than the current max, users MAY have more gauges active than the max. Use `numUserGauges` to check this.
    function _setMaxGauges(uint256 newMax) internal {
        uint256 oldMax = maxGauges;
        maxGauges = newMax;

        emit MaxGaugesUpdate(oldMax, newMax);
    }

    /// @notice set the canExceedMaxGauges flag for an account.
    function _setCanExceedMaxGauges(
        address account,
        bool canExceedMax
    ) internal {
        if (canExceedMax) {
            require(
                account.code.length != 0,
                "ERC20Gauges: not a smart contract"
            );
        }

        canExceedMaxGauges[account] = canExceedMax;

        emit CanExceedMaxGaugesUpdate(account, canExceedMax);
    }

    /*///////////////////////////////////////////////////////////////
                            ERC20 LOGIC
    //////////////////////////////////////////////////////////////*/

    /// NOTE: any "removal" of tokens from a user requires userUnusedWeight < amount.
    /// _decrementWeightUntilFree is called as a greedy algorithm to free up weight.
    /// It may be more gas efficient to free weight before burning or transferring tokens.

    function _burn(address from, uint256 amount) internal virtual override {
        _decrementWeightUntilFree(from, amount);
        super._burn(from, amount);
    }

    function transfer(
        address to,
        uint256 amount
    ) public virtual override returns (bool) {
        _decrementWeightUntilFree(msg.sender, amount);
        return super.transfer(to, amount);
    }

    function transferFrom(
        address from,
        address to,
        uint256 amount
    ) public virtual override returns (bool) {
        _decrementWeightUntilFree(from, amount);
        return super.transferFrom(from, to, amount);
    }

    /// a greedy algorithm for freeing weight before a token burn/transfer
    /// frees up entire gauges, so likely will free more than `weight`
    function _decrementWeightUntilFree(address user, uint256 weight) internal {
        uint256 userFreeWeight = balanceOf(user) - getUserWeight[user];

        // early return if already free
        if (userFreeWeight >= weight) return;

        // cache totals for batch updates
        uint256 userFreed;
        uint256 totalFreed;

        // Loop through all user gauges, live and deprecated
        address[] memory gaugeList = _userGauges[user].values();

        // Free gauges until through entire list or under weight
        uint256 size = gaugeList.length;
        for (
            uint256 i = 0;
            i < size && (userFreeWeight + userFreed) < weight;

        ) {
            address gauge = gaugeList[i];
            uint256 userGaugeWeight = getUserGaugeWeight[user][gauge];
            if (userGaugeWeight != 0) {
<<<<<<< HEAD
                // If the gauge is live (not deprecated), include its weight in the total to remove
                if (!_deprecatedGauges.contains(gauge)) {
                    totalFreed += userGaugeWeight;
                    totalTypeWeight[gaugeType[gauge]] -= userGaugeWeight;
                }
=======
>>>>>>> 7ddcb1c0
                userFreed += userGaugeWeight;
                _decrementGaugeWeight(
                    user,
                    gauge,
                    userGaugeWeight
                );

                // If the gauge is live (not deprecated), include its weight in the total to remove
                if (!_deprecatedGauges.contains(gauge)) {
                    totalTypeWeight[gaugeType[gauge]] -= userGaugeWeight;
                    totalFreed += userGaugeWeight;
                }

                unchecked {
                    ++i;
                }
            }
        }

<<<<<<< HEAD
        getUserWeight[user] -= userFreed;
=======
>>>>>>> 7ddcb1c0
        totalWeight -= totalFreed;
    }
}<|MERGE_RESOLUTION|>--- conflicted
+++ resolved
@@ -238,15 +238,9 @@
         getUserGaugeWeight[user][gauge] += weight;
 
         getGaugeWeight[gauge] += weight;
-<<<<<<< HEAD
 
         totalTypeWeight[gaugeType[gauge]] += weight;
 
-=======
-
-        totalTypeWeight[gaugeType[gauge]] += weight;
-
->>>>>>> 7ddcb1c0
         emit IncrementGaugeWeight(user, gauge, weight);
     }
 
@@ -312,16 +306,11 @@
     ) public virtual returns (uint256 newUserWeight) {
         // All operations will revert on underflow, protecting against bad inputs
         _decrementGaugeWeight(msg.sender, gauge, weight);
-<<<<<<< HEAD
-        totalTypeWeight[gaugeType[gauge]] -= weight;
-        return _decrementUserAndGlobalWeights(msg.sender, weight);
-=======
         if (!_deprecatedGauges.contains(gauge)) {
             totalTypeWeight[gaugeType[gauge]] -= weight;
             totalWeight -= weight;
         }
         return getUserWeight[msg.sender];
->>>>>>> 7ddcb1c0
     }
 
     function _decrementGaugeWeight(
@@ -339,23 +328,9 @@
 
         getGaugeWeight[gauge] -= weight;
 
-<<<<<<< HEAD
+        getUserWeight[user] -= weight;
+
         emit DecrementGaugeWeight(user, gauge, weight);
-    }
-
-    function _decrementUserAndGlobalWeights(
-        address user,
-        uint256 weight
-    ) internal returns (uint256 newUserWeight) {
-        newUserWeight = getUserWeight[user] - weight;
-
-        getUserWeight[user] = newUserWeight;
-        totalWeight -= weight;
-=======
-        getUserWeight[user] -= weight;
-
-        emit DecrementGaugeWeight(user, gauge, weight);
->>>>>>> 7ddcb1c0
     }
 
     /** 
@@ -379,33 +354,18 @@
         for (uint256 i = 0; i < size; ) {
             address gauge = gaugeList[i];
             uint256 weight = weights[i];
-<<<<<<< HEAD
-            weightsSum += weight;
-
-            _decrementGaugeWeight(msg.sender, gauge, weight);
-            totalTypeWeight[gaugeType[gauge]] -= weight;
-=======
 
             _decrementGaugeWeight(msg.sender, gauge, weight);
             if (!_deprecatedGauges.contains(gauge)) {
                 totalTypeWeight[gaugeType[gauge]] -= weight;
                 weightsSum += weight;
             }
->>>>>>> 7ddcb1c0
             unchecked {
                 ++i;
             }
         }
-<<<<<<< HEAD
-        return
-            _decrementUserAndGlobalWeights(
-                msg.sender,
-                weightsSum
-            );
-=======
         totalWeight -= weightsSum;
         return getUserWeight[msg.sender];
->>>>>>> 7ddcb1c0
     }
 
     /*///////////////////////////////////////////////////////////////
@@ -454,13 +414,8 @@
         // Check if some previous weight exists and re-add to total. Gauge and user weights are preserved.
         weight = getGaugeWeight[gauge];
         if (weight != 0) {
-<<<<<<< HEAD
-            totalWeight += weight;
-            totalTypeWeight[_type] += weight;
-=======
             totalTypeWeight[_type] += weight;
             totalWeight += weight;
->>>>>>> 7ddcb1c0
         }
 
         emit AddGauge(gauge, _type);
@@ -473,13 +428,8 @@
         // Remove weight from total but keep the gauge and user weights in storage in case gauge is re-added.
         uint256 weight = getGaugeWeight[gauge];
         if (weight != 0) {
-<<<<<<< HEAD
-            totalWeight -= weight;
-            totalTypeWeight[gaugeType[gauge]] -= weight;
-=======
             totalTypeWeight[gaugeType[gauge]] -= weight;
             totalWeight -= weight;
->>>>>>> 7ddcb1c0
         }
 
         emit RemoveGauge(gauge);
@@ -566,14 +516,6 @@
             address gauge = gaugeList[i];
             uint256 userGaugeWeight = getUserGaugeWeight[user][gauge];
             if (userGaugeWeight != 0) {
-<<<<<<< HEAD
-                // If the gauge is live (not deprecated), include its weight in the total to remove
-                if (!_deprecatedGauges.contains(gauge)) {
-                    totalFreed += userGaugeWeight;
-                    totalTypeWeight[gaugeType[gauge]] -= userGaugeWeight;
-                }
-=======
->>>>>>> 7ddcb1c0
                 userFreed += userGaugeWeight;
                 _decrementGaugeWeight(
                     user,
@@ -593,10 +535,6 @@
             }
         }
 
-<<<<<<< HEAD
-        getUserWeight[user] -= userFreed;
-=======
->>>>>>> 7ddcb1c0
         totalWeight -= totalFreed;
     }
 }