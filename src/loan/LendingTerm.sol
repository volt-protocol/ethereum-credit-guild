// SPDX-License-Identifier: MIT
pragma solidity 0.8.13;

import {IERC20} from "@openzeppelin/contracts/token/ERC20/IERC20.sol";
import {SafeERC20} from "@openzeppelin/contracts/token/ERC20/utils/SafeERC20.sol";
import {IERC20Permit} from "@openzeppelin/contracts/token/ERC20/extensions/IERC20Permit.sol";

import {CoreRef} from "@src/core/CoreRef.sol";
import {CoreRoles} from "@src/core/CoreRoles.sol";
import {GuildToken} from "@src/tokens/GuildToken.sol";
import {CreditToken} from "@src/tokens/CreditToken.sol";
import {AuctionHouse} from "@src/loan/AuctionHouse.sol";
import {ProfitManager} from "@src/governance/ProfitManager.sol";
import {RateLimitedMinter} from "@src/rate-limits/RateLimitedMinter.sol";

/// @notice Lending Term contract of the Ethereum Credit Guild, a base implementation of
/// smart contract issuing CREDIT debt and escrowing collateral assets.
/// Note that interest rate is non-compounding and the percentage is expressed per
/// period of `YEAR` seconds.
contract LendingTerm is CoreRef {
    using SafeERC20 for IERC20;

    // events for the lifecycle of loans that happen in the lending term
    /// @notice emitted when new loans are opened (mint debt to borrower, pull collateral from borrower).
    event LoanBorrow(
        uint256 indexed when,
        bytes32 indexed loanId,
        address indexed borrower,
        uint256 collateralAmount,
        uint256 borrowAmount
    );
    /// @notice emitted when a loan is called (repayer has `callPeriod` seconds to repay at a discount).
    event LoanCall(uint256 indexed when, bytes32 indexed loanId);
    /// @notice emitted when a loan is closed (repay, seize, forgive).
    /// closeType enum : 0 = repay, 1 = seize, 2 = forgive.
    /// if closeType == 1 (seize), there will be a subsequent LoanBid event.
    event LoanClose(
        uint256 indexed when,
        bytes32 indexed loanId,
        uint8 indexed closeType,
        bool loanCalled
    );
    /// @notice emitted when there is a bid on a loan's collateral to liquidate the position.
    event LoanBid(
        uint256 indexed when,
        bytes32 indexed loanId,
        uint256 collateralSold,
        uint256 debtRecovered
    );
    /// @notice emitted when someone adds collateral to a loan
    event LoanAddCollateral(
        uint256 indexed when,
        bytes32 indexed loanId,
        address indexed borrower,
        uint256 collateralAmount
    );
    /// @notice emitted when someone partially repays a loan
    event LoanPartialRepay(
        uint256 indexed when,
        bytes32 indexed loanId,
        address indexed repayer,
        uint256 repayAmount
    );

    struct Signature {
        uint8 v;
        bytes32 r;
        bytes32 s;
    }

    /// @notice reference number of seconds in 1 year
    uint256 public constant YEAR = 31557600;

    /// @notice minimum number of CREDIT to borrow when opening a new loan
    uint256 public constant MIN_BORROW = 100e18;

    /// @notice debt ceiling tolerance vs. ideal gauge weights to avoid deadlock situations and allow organic growth of borrows.
    /// Expressed as a percentage, with 18 decimals, e.g. 1.2e18 = 120% tolerance, meaning if GUILD holders' gauge weights
    /// would set a debt ceiling to 100 CREDIT, the issuance could go as high as 120 CREDIT.
    uint256 public constant GAUGE_CAP_TOLERANCE = 1.2e18;

    /// @notice reference to the ProfitManager
    address public immutable profitManager;

    /// @notice reference to the GUILD token
    address public immutable guildToken;

    /// @notice reference to the auction house contract where
    /// the collateral of loans is sent if borrowers do not repay
    /// their CREDIT debt during the call period.
    address public auctionHouse;

    /// @notice reference to the credit minter contract
    address public immutable creditMinter;

    /// @notice reference to the CREDIT token
    address public immutable creditToken;

    /// @notice reference to the collateral token
    address public immutable collateralToken;

    /// @notice max number of debt tokens issued per collateral token.
    /// @dev be mindful of the decimals here, because if collateral
    /// token doesn't have 18 decimals, this variable is used to scale
    /// the decimals.
    /// For example, for USDC collateral, this variable should be around
    /// ~1e30, to allow 1e6 * 1e30 / 1e18 ~= 1e18 CREDIT to be borrowed for
    /// each 1e6 units (1 USDC) of collateral, if CREDIT is targeted to be
    /// worth around 1 USDC.
    uint256 public immutable maxDebtPerCollateralToken;

    /// @notice interest rate paid by the borrower, expressed as an APR
    /// with 18 decimals (0.01e18 = 1% APR). The base for 1 year is the YEAR constant.
    uint256 public immutable interestRate;

    /// @notice maximum delay, in seconds, between partial debt repayments.
    /// if set to 0, no periodic partial repayments are expected.
    /// if a partial repayment is missed (delay has passed), the loan
    /// can be called without paying the call fee.
    uint256 public immutable maxDelayBetweenPartialRepay;

    /// @notice minimum percent of the total debt (principal + interests) to
    /// repay during partial debt repayments.
    /// percentage is expressed with 18 decimals, e.g. 0.05e18 = 5% debt.
    uint256 public immutable minPartialRepayPercent;

    /// @notice timestamp of last partial repayment for a given loanId.
    /// during borrow(), this is initialized to the borrow timestamp, if
    /// maxDelayBetweenPartialRepay is != 0
    mapping(bytes32 => uint256) public lastPartialRepay;

    /// @notice the opening fee is a small amount of CREDIT provided by the borrower
    /// when the loan is opened.
    /// The call fee is expressed as a percentage of the borrowAmount, with 18
    /// decimals, e.g. 0.05e18 = 5% of the borrowed amount.
    uint256 public immutable openingFee;

    /// @notice the call fee is a small amount of CREDIT provided by the caller
    /// when the loan is called.
    /// The call fee is expressed as a percentage of the borrowAmount, with 18
    /// decimals, e.g. 0.05e18 = 5% of the borrowed amount.
    /// When the loan closes, one of the following situations happen :
    /// - The borrower repay the CREDIT debt during the call period => caller
    ///   forfeit their CREDIT and borrower is compensated with the call fee
    ///   (their CREDIT debt is minored by the CREDIT paid in the call fee).
    /// - The borrower does not repay during the call period, collateral is
    ///   auctioned until enough CREDIT is recovered to cover debt + call fee.
    ///   If there is more than `ltvBuffer` collateral left, the borrower
    ///   gets the call fee. Otherwise, the caller recover the call fee.
    ///   If bad debt is created (after selling all the collateral, not enough
    ///   CREDIT is recovered to cover the debt + the call fee), the caller is
    ///   reimbursed in priority before the protocol.
    /// The borrower can close the loan (repay) without call period & call fee.
    uint256 public immutable callFee;

    /// @notice call period in seconds. Loans are running forever until borrower
    /// repays or someone calls the loan, which starts the call period. During the
    /// call period, the borrower can reimburse the CREDIT debt (minus call fee) and
    /// recover their collateral. If the borrower does not replay the CREDIT debt
    /// during the call period, the loan is closed by seizing the collateral
    /// and it is sold in an auction.
    uint256 public immutable callPeriod;

    /// @notice the absolute maximum amount of debt this lending term can create
    /// (sum of CREDIT minted), regardless of the gauge allocations.
    uint256 public hardCap;

    /// @notice the LTV buffer, expressed as a percentage with 18 decimals.
    /// Example: for a value of 0.1e18 (10%), the LTV buffer will waive the call fee
    /// (reimburse CREDIT to the caller) if less than 10% of the collateral of the borrower
    /// is left after a collateral auction, or if bad debt is created.
    uint256 public immutable ltvBuffer;

    struct Loan {
        address borrower;
        uint256 borrowAmount;
        uint256 collateralAmount;
        uint256 creditMultiplierOpen; // creditMultiplier when loan was opened
        address caller; // a caller of 0 indicates that the loan has not been called
        uint256 callTime; // a call time of 0 indicates that the loan has not been called
        uint256 originationTime; // the time the loan was initiated
        uint256 closeTime; // the time the loan was closed (repaid or seized)
        uint256 debtWhenSeized; // the debt when the loan collateral has been seized
        uint256 bidTime; // the time of auction bid when collateral was liquidated
    }

    /// @notice the list of all loans that existed or are still active
    mapping(bytes32 => Loan) public loans;

    /// @notice current number of CREDIT issued in active loans on this term
    uint256 public issuance;

    struct LendingTermParams {
        address collateralToken;
        uint256 maxDebtPerCollateralToken;
        uint256 interestRate;
        uint256 maxDelayBetweenPartialRepay;
        uint256 minPartialRepayPercent;
        uint256 openingFee;
        uint256 callFee;
        uint256 callPeriod;
        uint256 hardCap;
        uint256 ltvBuffer;
    }

    constructor(
        address _core,
        address _profitManager,
        address _guildToken,
        address _auctionHouse,
        address _creditMinter,
        address _creditToken,
        LendingTermParams memory params
    ) CoreRef(_core) {
        profitManager = _profitManager;
        guildToken = _guildToken;
        auctionHouse = _auctionHouse;
        creditMinter = _creditMinter;
        creditToken = _creditToken;
        collateralToken = params.collateralToken;
        maxDebtPerCollateralToken = params.maxDebtPerCollateralToken;
        interestRate = params.interestRate;
        maxDelayBetweenPartialRepay = params.maxDelayBetweenPartialRepay;
        minPartialRepayPercent = params.minPartialRepayPercent;
        openingFee = params.openingFee;
        callFee = params.callFee;
        callPeriod = params.callPeriod;
        hardCap = params.hardCap;
        ltvBuffer = params.ltvBuffer;
    }

    /// @notice get a loan
    function getLoan(bytes32 loanId) external view returns (Loan memory) {
        return loans[loanId];
    }

    /// @notice call fee of a loan, in CREDIT base units
    function getLoanCallFee(bytes32 loanId) public view returns (uint256) {
        Loan storage loan = loans[loanId];
        uint256 originationTime = loan.originationTime;

        if (originationTime == 0) {
            return 0;
        }

        if (loan.closeTime != 0) {
            return 0;
        }

        return (loan.borrowAmount * callFee) / 1e18;
    }

    /// @notice outstanding borrowed amount of a loan, including interests
    function getLoanDebt(bytes32 loanId) public view returns (uint256) {
        Loan storage loan = loans[loanId];
        uint256 originationTime = loan.originationTime;

        if (originationTime == 0) {
            return 0;
        }

        if (loan.closeTime != 0) {
            return 0;
        }

        // compute interest owed
        uint256 borrowAmount = loan.borrowAmount;
        uint256 interest = (borrowAmount *
            interestRate *
            (block.timestamp - originationTime)) /
            YEAR /
            1e18;
        uint256 loanDebt = borrowAmount + interest;
        uint256 creditMultiplier = ProfitManager(profitManager).creditMultiplier();
<<<<<<< HEAD
        uint256 _creditMultiplierOpen = loan.creditMultiplierOpen;
        loanDebt = loanDebt * _creditMultiplierOpen / creditMultiplier;
=======
        loanDebt = loanDebt * loan.creditMultiplierOpen / creditMultiplier;
>>>>>>> e41dacad

        return loanDebt;
    }

    /// @notice returns true if the term has a maximum delay between partial repays
    /// and the loan has passed the delay for partial repayments.
    function partialRepayDelayPassed(
        bytes32 loanId
    ) public view returns (bool) {
        // if no periodic partial repays are expected, always return false
        if (maxDelayBetweenPartialRepay == 0) return false;

        // if loan doesn't exist, return false
        if (loans[loanId].originationTime == 0) return false;

        // if loan is closed, return false
        if (loans[loanId].closeTime != 0) return false;

        // return true if delay is passed
        return
            lastPartialRepay[loanId] <
            block.timestamp - maxDelayBetweenPartialRepay;
    }

    /// @notice initiate a new loan
    function _borrow(
        address borrower,
        uint256 borrowAmount,
        uint256 collateralAmount
    ) internal returns (bytes32 loanId) {
        require(borrowAmount != 0, "LendingTerm: cannot borrow 0");
        require(collateralAmount != 0, "LendingTerm: cannot stake 0");

        loanId = keccak256(
            abi.encode(borrower, address(this), block.timestamp)
        );

        // check that the loan doesn't already exist
        require(loans[loanId].originationTime == 0, "LendingTerm: loan exists");

        // check that enough CREDIT is borrowed
        require(
            borrowAmount >= MIN_BORROW,
            "LendingTerm: borrow amount too low"
        );

        // check that enough collateral is provided
        uint256 maxBorrow = (collateralAmount * maxDebtPerCollateralToken) /
            1e18;
        uint256 creditMultiplier = ProfitManager(profitManager).creditMultiplier();
        maxBorrow = maxBorrow * 1e18 / creditMultiplier;
        require(
            borrowAmount <= maxBorrow,
            "LendingTerm: not enough collateral"
        );

        // check that ltvBuffer is respected
        uint256 maxBorrowLtv = (maxBorrow * 1e18) / (1e18 + ltvBuffer);
        require(
            borrowAmount <= maxBorrowLtv,
            "LendingTerm: not enough LTV buffer"
        );

        // check the hardcap
        uint256 _issuance = issuance;
        uint256 _postBorrowIssuance = _issuance + borrowAmount;
        require(_postBorrowIssuance <= hardCap, "LendingTerm: hardcap reached");

        // check the debt ceiling
        uint256 _totalSupply = CreditToken(creditToken).totalSupply();
        uint256 debtCeiling = (GuildToken(guildToken).calculateGaugeAllocation(
            address(this),
            _totalSupply + borrowAmount
        ) * GAUGE_CAP_TOLERANCE) / 1e18;
        if (_totalSupply == 0) {
            // if the lending term is deprecated, `calculateGaugeAllocation` will return 0, and the borrow
            // should revert because the debt ceiling is reached (no borrows should be allowed anymore).
            // first borrow in the system does not check proportions of issuance, just that the term is not deprecated.
            require(debtCeiling != 0, "LendingTerm: debt ceiling reached");
        } else {
            require(
                _postBorrowIssuance <= debtCeiling,
                "LendingTerm: debt ceiling reached"
            );
        }

        // save loan in state
        loans[loanId] = Loan({
            borrower: borrower,
            borrowAmount: borrowAmount,
            collateralAmount: collateralAmount,
            creditMultiplierOpen: creditMultiplier,
            caller: address(0),
            callTime: 0,
            originationTime: block.timestamp,
            closeTime: 0,
            debtWhenSeized: 0,
            bidTime: 0
        });
        issuance = _postBorrowIssuance;
        if (maxDelayBetweenPartialRepay != 0) {
            lastPartialRepay[loanId] = block.timestamp;
        }

        // mint debt to the borrower
        RateLimitedMinter(creditMinter).mint(borrower, borrowAmount);

        // pull opening fee from the borrower, if any
        if (openingFee != 0) {
            uint256 _openingFee = (borrowAmount * openingFee) / 1e18;
            // transfer from borrower to ProfitManager & report profit
            CreditToken(creditToken).transferFrom(
                borrower,
                profitManager,
                _openingFee
            );
            ProfitManager(profitManager).notifyPnL(
                address(this),
                int256(_openingFee)
            );
        }

        // pull the collateral from the borrower
        IERC20(collateralToken).safeTransferFrom(
            borrower,
            address(this),
            collateralAmount
        );

        // emit event
        emit LoanBorrow(
            block.timestamp,
            loanId,
            borrower,
            collateralAmount,
            borrowAmount
        );
    }

    /// @notice initiate a new loan
    function borrow(
        uint256 borrowAmount,
        uint256 collateralAmount
    ) external whenNotPaused returns (bytes32 loanId) {
        loanId = _borrow(msg.sender, borrowAmount, collateralAmount);
    }

    /// @notice borrow with a permit on collateral token
    function borrowWithPermit(
        uint256 borrowAmount,
        uint256 collateralAmount,
        uint256 deadline,
        Signature calldata sig
    ) external whenNotPaused returns (bytes32 loanId) {
        IERC20Permit(collateralToken).permit(
            msg.sender,
            address(this),
            collateralAmount,
            deadline,
            sig.v,
            sig.r,
            sig.s
        );
        return _borrow(msg.sender, borrowAmount, collateralAmount);
    }

    /// @notice borrow with a permit on credit token
    function borrowWithCreditPermit(
        uint256 borrowAmount,
        uint256 collateralAmount,
        uint256 deadline,
        Signature calldata sig
    ) external whenNotPaused returns (bytes32 loanId) {
        IERC20Permit(creditToken).permit(
            msg.sender,
            address(this),
            (borrowAmount * openingFee) / 1e18,
            deadline,
            sig.v,
            sig.r,
            sig.s
        );
        return _borrow(msg.sender, borrowAmount, collateralAmount);
    }

    /// @notice borrow with a permit on collateral token + credit token
    function borrowWithPermits(
        uint256 borrowAmount,
        uint256 collateralAmount,
        uint256 deadline,
        Signature calldata collateralPermitSig,
        Signature calldata creditPermitSig
    ) external whenNotPaused returns (bytes32 loanId) {
        IERC20Permit(creditToken).permit(
            msg.sender,
            address(this),
            (borrowAmount * openingFee) / 1e18,
            deadline,
            creditPermitSig.v,
            creditPermitSig.r,
            creditPermitSig.s
        );

        IERC20Permit(collateralToken).permit(
            msg.sender,
            address(this),
            collateralAmount,
            deadline,
            collateralPermitSig.v,
            collateralPermitSig.r,
            collateralPermitSig.s
        );

        return _borrow(msg.sender, borrowAmount, collateralAmount);
    }

    /// @notice add collateral on an open loan.
    /// a borrower might want to add collateral so that his position cannot be called for free.
    /// if the loan is called & goes into liquidation, and less than `ltvBuffer` percent of his
    /// collateral is left after debt repayment, the call fee is reimbursed to the caller.
    function _addCollateral(
        address borrower,
        bytes32 loanId,
        uint256 collateralToAdd
    ) internal {
        require(collateralToAdd != 0, "LendingTerm: cannot add 0");

        Loan storage loan = loans[loanId];

        // check the loan is open
        require(loan.originationTime != 0, "LendingTerm: loan not found");
        require(loan.closeTime == 0, "LendingTerm: loan closed");

        // update loan in state
        loans[loanId].collateralAmount += collateralToAdd;

        // pull the collateral from the borrower
        IERC20(collateralToken).safeTransferFrom(
            borrower,
            address(this),
            collateralToAdd
        );

        // emit event
        emit LoanAddCollateral(
            block.timestamp,
            loanId,
            borrower,
            collateralToAdd
        );
    }

    /// @notice add collateral on an open loan.
    function addCollateral(bytes32 loanId, uint256 collateralToAdd) external {
        _addCollateral(msg.sender, loanId, collateralToAdd);
    }

    /// @notice add collateral on an open loan with a permit on collateral token
    function addCollateralWithPermit(
        bytes32 loanId,
        uint256 collateralToAdd,
        uint256 deadline,
        Signature calldata sig
    ) external {
        IERC20Permit(collateralToken).permit(
            msg.sender,
            address(this),
            collateralToAdd,
            deadline,
            sig.v,
            sig.r,
            sig.s
        );

        _addCollateral(msg.sender, loanId, collateralToAdd);
    }

    /// @notice partially repay an open loan.
    /// a borrower might want to partially repay debt so that his position cannot be called for free.
    /// if the loan is called & goes into liquidation, and less than `ltvBuffer` percent of his
    /// collateral is left after debt repayment, the call fee is reimbursed to the caller.
    /// some lending terms might also impose periodic partial repayments.
    function _partialRepay(
        address repayer,
        bytes32 loanId,
        uint256 debtToRepay
    ) internal {
        Loan storage loan = loans[loanId];

        // check the loan is open
        uint256 originationTime = loan.originationTime;
        require(originationTime != 0, "LendingTerm: loan not found");
        require(
            originationTime < block.timestamp,
            "LendingTerm: loan opened in same block"
        );
        require(loan.closeTime == 0, "LendingTerm: loan closed");
        require(loan.callTime == 0, "LendingTerm: loan called");

        // compute partial repayment
        uint256 loanDebt = getLoanDebt(loanId);
        require(debtToRepay < loanDebt, "LendingTerm: full repayment");
        uint256 percentRepaid = (debtToRepay * 1e18) / loanDebt; // [0, 1e18[
        uint256 _borrowAmount = loan.borrowAmount;
<<<<<<< HEAD
        uint256 principalRepaid = (_borrowAmount * percentRepaid) / 1e18;
=======
        uint256 creditMultiplier = ProfitManager(profitManager).creditMultiplier();
        uint256 principal = _borrowAmount * loan.creditMultiplierOpen / creditMultiplier;
        uint256 principalRepaid = (principal * percentRepaid) / 1e18;
        uint256 issuanceDecrease = (_borrowAmount * percentRepaid) / 1e18;
>>>>>>> e41dacad
        uint256 interestRepaid = debtToRepay - principalRepaid;
        require(
            principalRepaid != 0 && interestRepaid != 0,
            "LendingTerm: repay too small"
        );
        require(
            debtToRepay >= (loanDebt * minPartialRepayPercent) / 1e18,
            "LendingTerm: repay below min"
        );
        require(
<<<<<<< HEAD
            _borrowAmount - principalRepaid > MIN_BORROW,
=======
            _borrowAmount - issuanceDecrease > MIN_BORROW,
>>>>>>> e41dacad
            "LendingTerm: below min borrow"
        );

        // update loan in state
        loans[loanId].borrowAmount -= issuanceDecrease;
        lastPartialRepay[loanId] = block.timestamp;
        issuance -= issuanceDecrease;

        // pull the debt from the borrower
        CreditToken(creditToken).transferFrom(
            repayer,
            address(this),
            debtToRepay
        );

        // forward profit portion to the ProfitManager, burn the rest
        CreditToken(creditToken).transfer(profitManager, interestRepaid);
        ProfitManager(profitManager).notifyPnL(
            address(this),
            int256(interestRepaid)
        );
        CreditToken(creditToken).burn(principalRepaid);
        RateLimitedMinter(creditMinter).replenishBuffer(issuanceDecrease);

        // emit event
        emit LoanPartialRepay(block.timestamp, loanId, repayer, debtToRepay);
    }

    /// @notice partially repay an open loan.
    function partialRepay(bytes32 loanId, uint256 debtToRepay) external {
        _partialRepay(msg.sender, loanId, debtToRepay);
    }

    /// @notice partially repay an open loan with a permit on CREDIT token
    function partialRepayWithPermit(
        bytes32 loanId,
        uint256 debtToRepay,
        uint256 deadline,
        Signature calldata sig
    ) external {
        IERC20Permit(creditToken).permit(
            msg.sender,
            address(this),
            debtToRepay,
            deadline,
            sig.v,
            sig.r,
            sig.s
        );

        _partialRepay(msg.sender, loanId, debtToRepay);
    }

    /// @notice repay an open loan
    function _repay(address repayer, bytes32 loanId) internal {
        Loan storage loan = loans[loanId];

        // check the loan is open
        uint256 originationTime = loan.originationTime;
        require(originationTime != 0, "LendingTerm: loan not found");
        require(
            originationTime < block.timestamp,
            "LendingTerm: loan opened in same block"
        );
        require(loan.closeTime == 0, "LendingTerm: loan closed");

        // compute interest owed
        uint256 loanDebt = getLoanDebt(loanId);
        uint256 borrowAmount = loan.borrowAmount;
        uint256 creditMultiplier = ProfitManager(profitManager).creditMultiplier();
        uint256 principal = borrowAmount * loan.creditMultiplierOpen / creditMultiplier;
        uint256 interest = loanDebt - principal;

        /// pull debt from the borrower and replenish the buffer of available debt that can be minted.
        /// @dev `debtToPullForRepay` could be smaller than `loanDebt` if the loan has been called, in this
        /// case the caller already transferred some debt tokens to the lending term, and a reduced
        /// amount has to be pulled from the borrower.
        uint256 callTime = loan.callTime;
        CreditToken(creditToken).transferFrom(
            repayer,
            address(this),
            (callTime != 0 && block.timestamp <= callTime + callPeriod)
                ? (loanDebt - getLoanCallFee(loanId))
                : loanDebt
        );
        if (interest != 0) {
            // forward profit portion to the ProfitManager, burn the rest
            CreditToken(creditToken).transfer(profitManager, interest);
            CreditToken(creditToken).burn(principal);
            RateLimitedMinter(creditMinter).replenishBuffer(borrowAmount);

            // report profit
            ProfitManager(profitManager).notifyPnL(
                address(this),
                int256(interest)
            );
        }

        // close the loan
        loan.closeTime = block.timestamp;
        issuance -= borrowAmount;

        // return the collateral to the borrower
        IERC20(collateralToken).safeTransfer(
            loan.borrower,
            loan.collateralAmount
        );

        // emit event
        emit LoanClose(block.timestamp, loanId, 0, callTime != 0);
    }

    /// @notice repay an open loan
    function repay(bytes32 loanId) external {
        _repay(msg.sender, loanId);
    }

    /// @notice repay an open loan with a permit on CREDIT token
    function repayWithPermit(
        bytes32 loanId,
        uint256 maxDebt,
        uint256 deadline,
        Signature calldata sig
    ) external {
        IERC20Permit(creditToken).permit(
            msg.sender,
            address(this),
            maxDebt,
            deadline,
            sig.v,
            sig.r,
            sig.s
        );

        _repay(msg.sender, loanId);
    }

    /// @notice call a loan in state, and return the amount of debt tokens to pull for call fee.
    function _call(
        bytes32 loanId,
        address caller
    ) internal returns (uint256 debtToPull) {
        Loan storage loan = loans[loanId];

        // check that the loan exists
        uint256 _originationTime = loan.originationTime;
        require(_originationTime != 0, "LendingTerm: loan not found");

        // check that the loan has not been created in the same block
        require(
            _originationTime < block.timestamp,
            "LendingTerm: loan opened in same block"
        );

        // check that the loan is not already called
        require(loan.callTime == 0, "LendingTerm: loan called");

        // check that the loan is not already closed
        require(loan.closeTime == 0, "LendingTerm: loan closed");

        // calculate the call fee
        debtToPull = (loan.borrowAmount * callFee) / 1e18;

        // set the call info
        loan.caller = caller;
        loan.callTime = block.timestamp;

        // emit event
        emit LoanCall(block.timestamp, loanId);
    }

    /// @notice call a single loan.
    /// Borrower has `callPeriod` seconds to repay the loan, or their collateral will be seized.
    function call(bytes32 loanId) external {
        uint256 callFeeAmount = _call(loanId, msg.sender);
        if (callFeeAmount != 0) {
            CreditToken(creditToken).transferFrom(
                msg.sender,
                address(this),
                callFeeAmount
            );
        }
    }

    /// @notice call a list of loans
    function callMany(bytes32[] memory loanIds) external {
        uint256 debtToPullForCallFees = 0;
        for (uint256 i = 0; i < loanIds.length; i++) {
            debtToPullForCallFees += _call(loanIds[i], msg.sender);
        }

        // pull the call fees from caller
        if (debtToPullForCallFees != 0) {
            CreditToken(creditToken).transferFrom(
                msg.sender,
                address(this),
                debtToPullForCallFees
            );
        }
    }

    /// @notice call with a permit on CREDIT token to pull call fees
    function callManyWithPermit(
        bytes32[] memory loanIds,
        uint256 deadline,
        Signature calldata sig
    ) external {
        uint256 debtToPullForCallFees = 0;
        for (uint256 i = 0; i < loanIds.length; i++) {
            debtToPullForCallFees += _call(loanIds[i], msg.sender);
        }

        // pull the call fees from caller
        if (debtToPullForCallFees != 0) {
            IERC20Permit(creditToken).permit(
                msg.sender,
                address(this),
                debtToPullForCallFees,
                deadline,
                sig.v,
                sig.r,
                sig.s
            );
            CreditToken(creditToken).transferFrom(
                msg.sender,
                address(this),
                debtToPullForCallFees
            );
        }
    }

    /// @notice seize the collateral of a loan, to repay outstanding debt.
    /// Under normal conditions, the loans should be call()'d first, to give the borrower an opportunity to repay (the 'call period').
    /// Calling of loans can be skipped if the `hardCap` is zero (bad debt created in the past) or if a loan missed a periodic partialRepay.
    function _seize(bytes32 loanId, address _auctionHouse) internal {
        Loan storage loan = loans[loanId];

        // check that the loan exists
        require(loan.originationTime != 0, "LendingTerm: loan not found");

        // check that the loan is not already closed
        require(loan.closeTime == 0, "LendingTerm: loan closed");

        // set the call info, if not set
        uint256 _callTime = loan.callTime;
        bool loanCalled = _callTime != 0;
        bool canSkipCall = hardCap == 0 || partialRepayDelayPassed(loanId);
        if (loanCalled) {
            // check that the call period has elapsed
            if (!canSkipCall) {
                require(
                    block.timestamp >= loan.callTime + callPeriod,
                    "LendingTerm: call period in progress"
                );
            }
        } else {
            require(canSkipCall, "LendingTerm: loan not called");
            loan.caller = address(this);
            loan.callTime = block.timestamp;
        }

        // close the loan
        uint256 loanDebt = getLoanDebt(loanId);
        loans[loanId].closeTime = block.timestamp;
        loans[loanId].debtWhenSeized = loanDebt;

        // auction the loan collateral
        AuctionHouse(_auctionHouse).startAuction(loanId, loanDebt, loanCalled);

        // emit event
        emit LoanClose(block.timestamp, loanId, 1, loanCalled);
    }

    /// @notice seize the collateral of a single loan
    function seize(bytes32 loanId) external {
        _seize(loanId, auctionHouse);
    }

    /// @notice seize the collateral of a list of loans
    function seizeMany(bytes32[] memory loanIds) public {
        address _auctionHouse = auctionHouse;
        for (uint256 i = 0; i < loanIds.length; i++) {
            _seize(loanIds[i], _auctionHouse);
        }
    }

    /// @notice forgive a loan, marking its debt as a total loss to the system.
    /// The loan is closed (borrower keeps the CREDIT), and the collateral stays on the LendingTerm.
    /// Governance can later unstuck the collateral through `emergencyAction`.
    /// This function is made for emergencies where collateral is frozen or other reverting
    /// conditions on collateral transfers that prevent regular repay() or seize() loan closing.
    function forgive(bytes32 loanId) external onlyCoreRole(CoreRoles.GOVERNOR) {
        Loan storage loan = loans[loanId];

        // check that the loan exists
        require(loan.originationTime != 0, "LendingTerm: loan not found");

        // check that the loan is not already closed
        require(loan.closeTime == 0, "LendingTerm: loan closed");

        // if loan has been called, reimburse the caller
        bool loanCalled = loan.callTime != 0;
        if (loanCalled) {
            CreditToken(creditToken).transfer(
                loan.caller,
                getLoanCallFee(loanId)
            );
        }

        // close the loan
        loans[loanId].closeTime = block.timestamp;
        issuance -= loan.borrowAmount;

        // mark loan as a total loss
        int256 pnl = -int256(loan.borrowAmount);
        ProfitManager(profitManager).notifyPnL(address(this), pnl);

        // set hardcap to 0 to prevent new borrows
        hardCap = 0;

        // emit event
        emit LoanClose(block.timestamp, loanId, 2, loanCalled);
    }

    /// @notice callback from the auctionHouse when au auction concludes
    function onBid(
        bytes32 loanId,
        address bidder,
        AuctionHouse.AuctionResult memory result
    ) external {
        // preliminary checks
        require(msg.sender == auctionHouse, "LendingTerm: invalid caller");
        uint256 _debtWhenSeized = loans[loanId].debtWhenSeized;
        require(_debtWhenSeized != 0, "LendingTerm: loan not seized");
        require(
            loans[loanId].bidTime == 0,
            "LendingTerm: loan auction concluded"
        );

        // sanity checks
        // these should never fail for a properly implemented AuctionHouse contract
        // collateral movements (collateralOut == 0 if forgive())
        uint256 collateralOut = result.collateralToBorrower +
            result.collateralToCaller +
            result.collateralToBidder;
        require(
            collateralOut == loans[loanId].collateralAmount ||
                collateralOut == 0,
            "LendingTerm: invalid collateral movements"
        );
        // credit movements
        uint256 _borrowAmount = loans[loanId].borrowAmount;
        address _caller = loans[loanId].caller;
        uint256 _callFeeAmount = (_borrowAmount * callFee) / 1e18;
        require(
            (_caller == address(this) && result.creditToCaller == 0) || // force closed
                (_caller != address(this) && result.creditToCaller == 0) || // loan called not in danger zone
                (_caller != address(this) &&
                    result.creditToCaller == _callFeeAmount), // loan called & in danger zone
            "LendingTerm: invalid call fee"
        );
        uint256 creditFromCaller = _caller == address(this)
            ? 0
            : _callFeeAmount;
        uint256 creditIn = result.creditFromBidder + creditFromCaller;
        uint256 creditOut = result.creditToCaller +
            result.creditToBurn +
            result.creditToProfit;
        {
        uint256 creditMultiplier = ProfitManager(profitManager).creditMultiplier();
        uint256 principal = _borrowAmount * loans[loanId].creditMultiplierOpen / creditMultiplier;
        require(
            creditIn == creditOut,
            "LendingTerm: invalid bid credit movement"
        );
        if (result.pnl > 0) {
            require(
                result.creditToProfit == uint256(result.pnl),
                "LendingTerm: invalid profit reported"
            );
            require(
                result.creditToBurn == principal,
                "LendingTerm: invalid principal burn"
            );
        } else {
            require(
                result.creditToProfit == 0,
                "LendingTerm: invalid negative profit"
            );
            require(
                result.creditToBurn == result.creditFromBidder,
                "LendingTerm: invalid negative principal burn"
            );
            require(
                uint256(-result.pnl) == _borrowAmount - result.creditFromBidder,
                "LendingTerm: invalid negative pnl"
            );
        }
        require(
            result.pnl ==
                int256(creditIn) -
                    int256(principal) -
                    int256(result.creditToCaller),
            "LendingTerm: invalid pnl"
        );
        }

        // save bid time
        loans[loanId].bidTime = block.timestamp;

        // pull credit from bidder
        if (result.creditFromBidder != 0) {
            CreditToken(creditToken).transferFrom(
                bidder,
                address(this),
                result.creditFromBidder
            );
        }

        // send credit to caller
        if (result.creditToCaller != 0) {
            CreditToken(creditToken).transfer(
                loans[loanId].caller,
                result.creditToCaller
            );
        }

        // burn credit principal
        if (result.creditToBurn != 0) {
            RateLimitedMinter(creditMinter).replenishBuffer(
                result.creditToBurn
            );
            CreditToken(creditToken).burn(result.creditToBurn);
        }

        // handle profit & losses
        if (result.pnl != 0) {
            if (result.pnl > 0) {
                // forward profit to ProfitManager before notifying it of profits
                // the ProfitManager will handle profit distribution.
                CreditToken(creditToken).transfer(
                    profitManager,
                    result.creditToProfit
                );
            } else if (result.pnl < 0) {
                // if auction resulted in bad debt, prevent new loans from being issued and allow
                // force-closing of all loans (seize() without call() first).
                hardCap = 0;
            }
            ProfitManager(profitManager).notifyPnL(address(this), result.pnl);
        }

        // decrease issuance
        issuance -= loans[loanId].borrowAmount;

        // send collateral to borrower
        if (result.collateralToBorrower != 0) {
            IERC20(collateralToken).safeTransfer(
                loans[loanId].borrower,
                result.collateralToBorrower
            );
        }

        // send collateral to caller
        if (result.collateralToCaller != 0) {
            IERC20(collateralToken).safeTransfer(
                loans[loanId].caller,
                result.collateralToCaller
            );
        }

        // send collateral to bidder
        if (result.collateralToBidder != 0) {
            IERC20(collateralToken).safeTransfer(
                bidder,
                result.collateralToBidder
            );
        }

        emit LoanBid(
            block.timestamp,
            loanId,
            result.collateralToBidder,
            result.creditFromBidder
        );
    }

    /// @notice set the address of the auction house.
    /// governor-only, to allow full governance to update the auction mechanisms.
    function setAuctionHouse(
        address _newValue
    ) external onlyCoreRole(CoreRoles.GOVERNOR) {
        // allow configuration changes only when there are no auctions in progress.
        // updating the auction house while auctions are in progress could break the loan
        // lifecycle, as it would prevent the former auctionHouse (that have active auctions)
        // from reporting the result to the lending term.
        require(
            AuctionHouse(auctionHouse).nAuctionsInProgress() == 0,
            "LendingTerm: auctions in progress"
        );

        auctionHouse = _newValue;
    }

    /// @notice set the hardcap of CREDIT mintable in this term.
    /// allows to update a term's arbitrary hardcap without doing a gauge & loans migration.
    function setHardCap(
        uint256 _newValue
    ) external onlyCoreRole(CoreRoles.GOVERNOR) {
        hardCap = _newValue;
    }
}<|MERGE_RESOLUTION|>--- conflicted
+++ resolved
@@ -272,12 +272,7 @@
             1e18;
         uint256 loanDebt = borrowAmount + interest;
         uint256 creditMultiplier = ProfitManager(profitManager).creditMultiplier();
-<<<<<<< HEAD
-        uint256 _creditMultiplierOpen = loan.creditMultiplierOpen;
-        loanDebt = loanDebt * _creditMultiplierOpen / creditMultiplier;
-=======
         loanDebt = loanDebt * loan.creditMultiplierOpen / creditMultiplier;
->>>>>>> e41dacad
 
         return loanDebt;
     }
@@ -582,14 +577,10 @@
         require(debtToRepay < loanDebt, "LendingTerm: full repayment");
         uint256 percentRepaid = (debtToRepay * 1e18) / loanDebt; // [0, 1e18[
         uint256 _borrowAmount = loan.borrowAmount;
-<<<<<<< HEAD
-        uint256 principalRepaid = (_borrowAmount * percentRepaid) / 1e18;
-=======
         uint256 creditMultiplier = ProfitManager(profitManager).creditMultiplier();
         uint256 principal = _borrowAmount * loan.creditMultiplierOpen / creditMultiplier;
         uint256 principalRepaid = (principal * percentRepaid) / 1e18;
         uint256 issuanceDecrease = (_borrowAmount * percentRepaid) / 1e18;
->>>>>>> e41dacad
         uint256 interestRepaid = debtToRepay - principalRepaid;
         require(
             principalRepaid != 0 && interestRepaid != 0,
@@ -600,11 +591,7 @@
             "LendingTerm: repay below min"
         );
         require(
-<<<<<<< HEAD
-            _borrowAmount - principalRepaid > MIN_BORROW,
-=======
             _borrowAmount - issuanceDecrease > MIN_BORROW,
->>>>>>> e41dacad
             "LendingTerm: below min borrow"
         );
 
