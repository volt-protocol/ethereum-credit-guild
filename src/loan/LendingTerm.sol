--- conflicted
+++ resolved
@@ -631,17 +631,11 @@
             loanDebt
         );
         if (interest != 0) {
-<<<<<<< HEAD
             // forward profit portion to the ProfitManager
-            CreditToken(refs.creditToken).transfer(refs.profitManager, interest);
-=======
-            // forward profit portion to the ProfitManager, burn the rest
             CreditToken(refs.creditToken).transfer(
                 refs.profitManager,
                 interest
             );
-            CreditToken(refs.creditToken).burn(principal);
->>>>>>> 45d3fffa
 
             // report profit
             ProfitManager(refs.profitManager).notifyPnL(
